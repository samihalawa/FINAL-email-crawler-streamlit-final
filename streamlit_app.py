import os, json, re, logging, asyncio, time, requests, pandas as pd, streamlit as st, openai, boto3, uuid, aiohttp, urllib3, random, html, smtplib
from datetime import datetime, timedelta
from dotenv import load_dotenv
from bs4 import BeautifulSoup
from googlesearch import search as google_search
from fake_useragent import UserAgent
from sqlalchemy import (
    func, create_engine, Column, BigInteger, Text, DateTime, ForeignKey, 
    Boolean, JSON, select, text, distinct, and_, or_, inspect
)
from sqlalchemy.orm import (
    declarative_base, sessionmaker, relationship, Session, joinedload,
    configure_mappers
)
from sqlalchemy.exc import SQLAlchemyError
from botocore.exceptions import ClientError
from tenacity import retry, stop_after_attempt, wait_random_exponential, wait_fixed
from email_validator import validate_email, EmailNotValidError
from streamlit_option_menu import option_menu
from openai import OpenAI 
from typing import List, Optional, Dict, Any
from urllib.parse import urlparse, urlencode
from streamlit_tags import st_tags
import plotly.express as px
from requests.adapters import HTTPAdapter
from requests.packages.urllib3.util.retry import Retry
from email.mime.text import MIMEText
from email.mime.multipart import MIMEMultipart
from contextlib import contextmanager
<<<<<<< HEAD
<<<<<<< HEAD
#database info
=======

>>>>>>> 8aedd146ba216acc2c06d78a0e438e8d137c5091
=======
import subprocess
import threading
from threading import local
import signal

# Load environment variables
load_dotenv()

# Initialize OpenAI client
openai_client = OpenAI(api_key=os.getenv('OPENAI_API_KEY'))

# Configure logging
logging.basicConfig(
    level=logging.INFO,
    format='%(asctime)s - %(name)s - %(levelname)s - %(message)s',
    handlers=[
        logging.StreamHandler(),
        logging.FileHandler('app.log')
    ]
)
logger = logging.getLogger(__name__)

# Configure requests retry strategy
retry_strategy = Retry(
    total=3,
    backoff_factor=1,
    status_forcelist=[429, 500, 502, 503, 504],
)
adapter = HTTPAdapter(max_retries=retry_strategy)
http = requests.Session()
http.mount("https://", adapter)
http.mount("http://", adapter)

# Database configuration
>>>>>>> 41099e1a
DB_HOST = os.getenv("SUPABASE_DB_HOST")
DB_NAME = os.getenv("SUPABASE_DB_NAME")
DB_USER = os.getenv("SUPABASE_DB_USER")
DB_PASSWORD = os.getenv("SUPABASE_DB_PASSWORD")
DB_PORT = os.getenv("SUPABASE_DB_PORT")
DATABASE_URL = f"postgresql://{DB_USER}:{DB_PASSWORD}@{DB_HOST}:{DB_PORT}/{DB_NAME}"

# Disable insecure request warnings
urllib3.disable_warnings(urllib3.exceptions.InsecureRequestWarning)

# Default search settings
DEFAULT_SEARCH_SETTINGS = {
    'num_results': 50,
    'ignore_previously_fetched': True,
    'optimize_english': False,
    'optimize_spanish': False,
    'shuffle_keywords_option': False,
    'language': 'ES',
    'enable_email_sending': True
}

# Add thread-local storage for database sessions
thread_local = local()

def get_db_session():
    """Get or create a database session for the current thread."""
    if not hasattr(thread_local, "session"):
        with db_session() as session:
            thread_local.session = session
    return thread_local.session

# Initialize SQLAlchemy Base
Base = declarative_base()

# Database connection with retry
@retry(
    stop=stop_after_attempt(3),
    wait=wait_random_exponential(multiplier=1, max=10),
    reraise=True
)
def get_db_connection():
    """Get a database connection with retry logic"""
    try:
        engine = create_engine(DATABASE_URL, pool_size=20, max_overflow=0)
        engine.connect()
        return engine
    except Exception as e:
        logger.error(f"Failed to connect to database: {str(e)}")
        raise

# Validate database configuration
if not all([DB_HOST, DB_NAME, DB_USER, DB_PASSWORD, DB_PORT]):
    raise ValueError("One or more required database environment variables are not set")

class Project(Base):
    __tablename__ = 'projects'
    id = Column(BigInteger, primary_key=True)
    project_name = Column(Text, default="Default Project")
    created_at = Column(DateTime(timezone=True), server_default=func.now())
    campaigns = relationship("Campaign", back_populates="project")
    knowledge_base = relationship("KnowledgeBase", back_populates="project", uselist=False)

class Campaign(Base):
    __tablename__ = 'campaigns'
    id = Column(BigInteger, primary_key=True)
    campaign_name = Column(Text, default="Default Campaign")
    campaign_type = Column(Text, default="Email")
    project_id = Column(BigInteger, ForeignKey('projects.id'), default=1)
    created_at = Column(DateTime(timezone=True), server_default=func.now())
    auto_send = Column(Boolean, default=False)
    loop_automation = Column(Boolean, default=False)
    ai_customization = Column(Boolean, default=False)
    max_emails_per_group = Column(BigInteger, default=40)
    loop_interval = Column(BigInteger, default=60)
    project = relationship("Project", back_populates="campaigns")
    email_campaigns = relationship("EmailCampaign", back_populates="campaign")
    search_terms = relationship("SearchTerm", back_populates="campaign")
    campaign_leads = relationship("CampaignLead", back_populates="campaign")

class CampaignLead(Base):
    __tablename__ = 'campaign_leads'
    id = Column(BigInteger, primary_key=True)
    campaign_id = Column(BigInteger, ForeignKey('campaigns.id'))
    lead_id = Column(BigInteger, ForeignKey('leads.id'))
    status = Column(Text)
    created_at = Column(DateTime(timezone=True), server_default=func.now())
    lead = relationship("Lead", back_populates="campaign_leads")
    campaign = relationship("Campaign", back_populates="campaign_leads")

class KnowledgeBase(Base):
    __tablename__ = 'knowledge_base'
    id = Column(BigInteger, primary_key=True)
    project_id = Column(BigInteger, ForeignKey('projects.id'), nullable=False)
    kb_name, kb_bio, kb_values, contact_name, contact_role, contact_email = [Column(Text) for _ in range(6)]
    company_description, company_mission, company_target_market, company_other = [Column(Text) for _ in range(4)]
    product_name, product_description, product_target_customer, product_other = [Column(Text) for _ in range(4)]
    other_context, example_email = Column(Text), Column(Text)
    created_at = Column(DateTime(timezone=True), server_default=func.now())
    updated_at = Column(DateTime(timezone=True), onupdate=func.now())
    project = relationship("Project", back_populates="knowledge_base")

    def to_dict(self):
        return {attr: getattr(self, attr) for attr in ['kb_name', 'kb_bio', 'kb_values', 'contact_name', 'contact_role', 'contact_email', 'company_description', 'company_mission', 'company_target_market', 'company_other', 'product_name', 'product_description', 'product_target_customer', 'product_other', 'other_context', 'example_email']}

# Update the Lead model to remove the domain attribute
class Lead(Base):
    __tablename__ = 'leads'
    id = Column(BigInteger, primary_key=True)
    email = Column(Text, unique=True)
    phone = Column(Text)
    first_name = Column(Text)
    last_name = Column(Text)
    company = Column(Text)
    job_title = Column(Text)
    created_at = Column(DateTime(timezone=True), server_default=func.now())
<<<<<<< HEAD
<<<<<<< HEAD
    # Remove the domain column
=======
    is_processed = Column(Boolean, default=False)
>>>>>>> 8aedd146ba216acc2c06d78a0e438e8d137c5091
=======
>>>>>>> 41099e1a
    campaign_leads = relationship("CampaignLead", back_populates="lead")
    lead_sources = relationship("LeadSource", back_populates="lead")
    email_campaigns = relationship("EmailCampaign", back_populates="lead")

    def to_dict(self):
        return {
            'id': self.id,
            'email': self.email,
            'phone': self.phone,
            'first_name': self.first_name,
            'last_name': self.last_name,
            'company': self.company,
            'job_title': self.job_title,
            'created_at': self.created_at.isoformat() if self.created_at else None
        }

class EmailTemplate(Base):
    __tablename__ = 'email_templates'
    id = Column(BigInteger, primary_key=True)
    campaign_id = Column(BigInteger, ForeignKey('campaigns.id'))
    template_name, subject, body_content = Column(Text), Column(Text), Column(Text)
    created_at = Column(DateTime(timezone=True), server_default=func.now())
    is_ai_customizable = Column(Boolean, default=False)
    language = Column(Text, default='ES')  # Add language column
    campaign = relationship("Campaign")
    email_campaigns = relationship("EmailCampaign", back_populates="template")

class EmailCampaign(Base):
    __tablename__ = 'email_campaigns'
    id = Column(BigInteger, primary_key=True)
    campaign_id = Column(BigInteger, ForeignKey('campaigns.id'))
    lead_id = Column(BigInteger, ForeignKey('leads.id'))
    template_id = Column(BigInteger, ForeignKey('email_templates.id'))
    customized_subject = Column(Text)
    customized_content = Column(Text)  # Make sure this column exists
    original_subject = Column(Text)
    original_content = Column(Text)
    status = Column(Text)
    engagement_data = Column(JSON)
    message_id = Column(Text)
    tracking_id = Column(Text, unique=True)
    sent_at = Column(DateTime(timezone=True))
    ai_customized = Column(Boolean, default=False)
    opened_at = Column(DateTime(timezone=True))
    clicked_at = Column(DateTime(timezone=True))
    open_count = Column(BigInteger, default=0)
    click_count = Column(BigInteger, default=0)
    campaign = relationship("Campaign", back_populates="email_campaigns")
    lead = relationship("Lead", back_populates="email_campaigns")
    template = relationship("EmailTemplate", back_populates="email_campaigns")

class OptimizedSearchTerm(Base):
    __tablename__ = 'optimized_search_terms'
    id = Column(BigInteger, primary_key=True)
    original_term_id = Column(BigInteger, ForeignKey('search_terms.id'))
    term = Column(Text)
    created_at = Column(DateTime(timezone=True), server_default=func.now())
    original_term = relationship("SearchTerm", back_populates="optimized_terms")

class SearchTermEffectiveness(Base):
    __tablename__ = 'search_term_effectiveness'
    id = Column(BigInteger, primary_key=True)
    search_term_id = Column(BigInteger, ForeignKey('search_terms.id'))
    total_results, valid_leads, irrelevant_leads, blogs_found, directories_found = [Column(BigInteger) for _ in range(5)]
    created_at = Column(DateTime(timezone=True), server_default=func.now())
    search_term = relationship("SearchTerm", back_populates="effectiveness")

class SearchTermGroup(Base):
    __tablename__ = 'search_term_groups'
    id = Column(BigInteger, primary_key=True)
    name, email_template, description = Column(Text), Column(Text), Column(Text)
    created_at = Column(DateTime(timezone=True), server_default=func.now())
    search_terms = relationship("SearchTerm", back_populates="group")

class SearchTerm(Base):
    __tablename__ = 'search_terms'
    id = Column(BigInteger, primary_key=True)
    group_id = Column(BigInteger, ForeignKey('search_term_groups.id'))
    campaign_id = Column(BigInteger, ForeignKey('campaigns.id'))
    project_id = Column(BigInteger, ForeignKey('projects.id'))
    term, category = Column(Text), Column(Text)
    created_at = Column(DateTime(timezone=True), server_default=func.now())
    language = Column(Text, default='ES')  # Add language column
    group = relationship("SearchTermGroup", back_populates="search_terms")
    campaign = relationship("Campaign", back_populates="search_terms")
    optimized_terms = relationship("OptimizedSearchTerm", back_populates="original_term")
    lead_sources = relationship("LeadSource", back_populates="search_term")
    effectiveness = relationship("SearchTermEffectiveness", back_populates="search_term", uselist=False)

class LeadSource(Base):
    __tablename__ = 'lead_sources'
    id = Column(BigInteger, primary_key=True)
    lead_id = Column(BigInteger, ForeignKey('leads.id'))
    search_term_id = Column(BigInteger, ForeignKey('search_terms.id'))
    url, domain, page_title, meta_description, scrape_duration = [Column(Text) for _ in range(5)]
    meta_tags, phone_numbers, content, tags = [Column(Text) for _ in range(4)]
    http_status = Column(BigInteger)
    created_at = Column(DateTime(timezone=True), server_default=func.now())
    lead = relationship("Lead", back_populates="lead_sources")
    search_term = relationship("SearchTerm", back_populates="lead_sources")

class AIRequestLog(Base):
    __tablename__ = 'ai_request_logs'
    id = Column(BigInteger, primary_key=True)
    function_name, prompt, response, model_used = [Column(Text) for _ in range(4)]
    created_at = Column(DateTime(timezone=True), server_default=func.now())
    lead_id = Column(BigInteger, ForeignKey('leads.id'))
    email_campaign_id = Column(BigInteger, ForeignKey('email_campaigns.id'))
    lead = relationship("Lead")
    email_campaign = relationship("EmailCampaign")

class AutomationLog(Base):
    __tablename__ = 'automation_logs'
    id = Column(BigInteger, primary_key=True, index=True)
    start_time = Column(DateTime, default=func.now())
    end_time = Column(DateTime)
    status = Column(Text, default='running')
    logs = Column(JSON, default=list)
    leads_gathered = Column(BigInteger, default=0)
    emails_sent = Column(BigInteger, default=0)
    campaign_id = Column(BigInteger, ForeignKey('campaigns.id'))
    campaign = relationship("Campaign", backref="automation_logs")

# Replace the existing EmailSettings class with this unified Settings class
class Settings(Base):
    __tablename__ = 'settings'
    id = Column(BigInteger, primary_key=True)
    name = Column(Text, nullable=False)
    setting_type = Column(Text, nullable=False)  # 'general', 'email', etc.
    value = Column(JSON, nullable=False)
    created_at = Column(DateTime(timezone=True), server_default=func.now())
    updated_at = Column(DateTime(timezone=True), onupdate=func.now())

class EmailSettings(Base):
    __tablename__ = 'email_settings'
    id = Column(BigInteger, primary_key=True)
    name = Column(Text, nullable=False)
    email = Column(Text, nullable=False)
    provider = Column(Text, nullable=False)
    smtp_server = Column(Text)
    smtp_port = Column(BigInteger)
    smtp_username = Column(Text)
    smtp_password = Column(Text)
    aws_access_key_id = Column(Text)
    aws_secret_access_key = Column(Text)
    aws_region = Column(Text)
<<<<<<< HEAD
<<<<<<< HEAD
=======
    daily_limit = Column(BigInteger)
    hourly_limit = Column(BigInteger)
    is_active = Column(Boolean, default=True)
>>>>>>> 8aedd146ba216acc2c06d78a0e438e8d137c5091
=======
    daily_limit = Column(BigInteger)  # Add daily limit column
    hourly_limit = Column(BigInteger)  # Add hourly limit column
    is_active = Column(Boolean, default=True)  # Add is_active column
>>>>>>> 41099e1a

DATABASE_URL = os.environ.get("DATABASE_URL")
if not DATABASE_URL:
    raise ValueError("DATABASE_URL not set")

engine = create_engine(DATABASE_URL)
SessionLocal = sessionmaker(autocommit=False, autoflush=False, bind=engine)
Base.metadata.create_all(bind=engine)

@contextmanager
def db_session():
    """Database session context manager with retry logic"""
    engine = get_db_connection()
    Session = sessionmaker(bind=engine)
    session = Session()
    try:
        yield session
        session.commit()
    except Exception as e:
        session.rollback()
        raise
    finally:
        session.close()

def settings_page():
    st.title("Settings")
    with db_session() as session:
<<<<<<< HEAD
        general_settings = session.query(Settings).filter_by(setting_type='general').first() or Settings(name='General Settings', setting_type='general', value={})
        st.header("General Settings")
        with st.form("general_settings_form"):
            openai_api_key = st.text_input("OpenAI API Key", value=general_settings.value.get('openai_api_key', ''), type="password")
            openai_api_base = st.text_input("OpenAI API Base URL", value=general_settings.value.get('openai_api_base', 'https://api.openai.com/v1'))
            openai_model = st.text_input("OpenAI Model", value=general_settings.value.get('openai_model', 'gpt-4o-mini'))
            if st.form_submit_button("Save General Settings"):
                general_settings.value = {'openai_api_key': openai_api_key, 'openai_api_base': openai_api_base, 'openai_model': openai_model}
                session.add(general_settings)
                session.commit()
                st.success("General settings saved successfully!")

        st.header("Email Settings")
        email_settings = session.query(EmailSettings).all()
        for setting in email_settings:
            with st.expander(f"{setting.name} ({setting.email})"):
                st.write(f"Provider: {setting.provider}")
                st.write(f"{'SMTP Server: ' + setting.smtp_server if setting.provider == 'smtp' else 'AWS Region: ' + setting.aws_region}")
                if st.button(f"Delete {setting.name}", key=f"delete_{setting.id}"):
                    session.delete(setting)
                    session.commit()
                    st.success(f"Deleted {setting.name}")
                    st.rerun()

<<<<<<< HEAD
        edit_id = st.selectbox("Edit existing setting", ["New Setting"] + [f"{s.id}: {s.name}" for s in email_settings])
        edit_setting = session.query(EmailSettings).get(int(edit_id.split(":")[0])) if edit_id != "New Setting" else None
        with st.form("email_setting_form"):
            name = st.text_input("Name", value=edit_setting.name if edit_setting else "", placeholder="e.g., Company Gmail")
            email = st.text_input("Email", value=edit_setting.email if edit_setting else "", placeholder="your.email@example.com")
            provider = st.selectbox("Provider", ["smtp", "ses"], index=0 if edit_setting and edit_setting.provider == "smtp" else 1)
            if provider == "smtp":
                smtp_server = st.text_input("SMTP Server", value=edit_setting.smtp_server if edit_setting else "", placeholder="smtp.gmail.com")
                smtp_port = st.number_input("SMTP Port", min_value=1, max_value=65535, value=edit_setting.smtp_port if edit_setting else 587)
                smtp_username = st.text_input("SMTP Username", value=edit_setting.smtp_username if edit_setting else "", placeholder="your.email@gmail.com")
                smtp_password = st.text_input("SMTP Password", type="password", value=edit_setting.smtp_password if edit_setting else "", placeholder="Your SMTP password")
            else:
                aws_access_key_id = st.text_input("AWS Access Key ID", value=edit_setting.aws_access_key_id if edit_setting else "", placeholder="AKIAIOSFODNN7EXAMPLE")
                aws_secret_access_key = st.text_input("AWS Secret Access Key", type="password", value=edit_setting.aws_secret_access_key if edit_setting else "", placeholder="wJalrXUtnFEMI/K7MDENG/bPxRfiCYEXAMPLEKEY")
                aws_region = st.text_input("AWS Region", value=edit_setting.aws_region if edit_setting else "", placeholder="us-west-2")
            if st.form_submit_button("Save Email Setting"):
                setting_data = {k: v for k, v in locals().items() if k in ['name', 'email', 'provider', 'smtp_server', 'smtp_port', 'smtp_username', 'smtp_password', 'aws_access_key_id', 'aws_secret_access_key', 'aws_region'] and v is not None}
                try:
                    if edit_setting:
                        for k, v in setting_data.items():
                            setattr(edit_setting, k, v)
                    else:
                        new_setting = EmailSettings(**setting_data)
                        session.add(new_setting)
                    session.commit()
                    st.success("Email setting saved successfully!")
=======
                if st.form_submit_button("Add Email Setting"):
                    try:
                        new_setting = EmailSettings(
                            name=name,
                            email=email,
                            provider=provider,
                            daily_limit=daily_limit,
                            hourly_limit=hourly_limit,
                            is_active=is_active,
                            project_id=get_active_project_id()
                        )
                        
                        if provider == "AWS SES":
                            new_setting.aws_access_key_id = aws_access_key
                            new_setting.aws_secret_access_key = aws_secret_key
                            new_setting.aws_region = aws_region
                        else:
                            new_setting.smtp_server = smtp_server
                            new_setting.smtp_port = smtp_port
                            new_setting.smtp_username = smtp_username
                            new_setting.smtp_password = smtp_password
                        
                        session.add(new_setting)
                        session.commit()
                        st.success("Email setting added successfully!")
                        st.rerun()
                    except Exception as e:
                        st.error(f"Error adding email setting: {str(e)}")
                        session.rollback()
=======
        try:
            # Email Settings
            st.subheader("Email Settings")
            
            # Fetch existing settings
            email_settings = session.query(EmailSettings).all()
            
            # Display existing settings
            if email_settings:
                settings_data = []
                for setting in email_settings:
                    settings_data.append({
                        'ID': setting.id,
                        'Name': setting.name,
                        'Email': setting.email,
                        'Provider': setting.provider,
                        'Daily Limit': setting.daily_limit or 'No limit',
                        'Hourly Limit': setting.hourly_limit or 'No limit',
                        'Active': '✓' if setting.is_active else '✗'
                    })
                
                df = pd.DataFrame(settings_data)
                st.dataframe(
                    df,
                    hide_index=True,
                    column_config={
                        'ID': st.column_config.NumberColumn('ID'),
                        'Name': st.column_config.TextColumn('Name'),
                        'Email': st.column_config.TextColumn('Email'),
                        'Provider': st.column_config.TextColumn('Provider'),
                        'Daily Limit': st.column_config.TextColumn('Daily Limit'),
                        'Hourly Limit': st.column_config.TextColumn('Hourly Limit'),
                        'Active': st.column_config.TextColumn('Active')
                    }
                )

            # Add new email setting
            st.subheader("Add Email Setting")
            with st.form("email_setting_form"):
                col1, col2 = st.columns(2)
                
                with col1:
                    name = st.text_input("Setting Name")
                    email = st.text_input("Email Address")
                    provider = st.selectbox("Provider", ["AWS SES", "SMTP"])
                    
                with col2:
                    daily_limit = st.number_input("Daily Limit", min_value=0, step=1, value=100)
                    hourly_limit = st.number_input("Hourly Limit", min_value=0, step=1, value=20)
                    is_active = st.checkbox("Active", value=True)
                
                submitted = st.form_submit_button("Add Setting")
                if submitted:
                    if not all([name, email, provider]):
                        st.error("All fields are required")
                    else:
                        try:
                            with db_session() as session:
                                new_setting = EmailSettings(
                                    name=name,
                                    email=email,
                                    provider=provider,
                                    daily_limit=daily_limit,
                                    hourly_limit=hourly_limit,
                                    is_active=is_active
                                )
                                session.add(new_setting)
                                session.commit()
                                st.success("Email setting added successfully")
                                st.rerun()
                        except Exception as e:
                            st.error(f"Error adding email setting: {e}")
>>>>>>> 41099e1a

            # Application Settings
            st.subheader("Application Settings")
            
            # Fetch current settings
            app_settings = session.query(Settings).filter_by(setting_type='application').first()
            current_settings = app_settings.value if app_settings else {}
            
            # General settings
            with st.form("app_settings_form"):
                enable_ai = st.checkbox(
                    "Enable AI Features",
                    value=current_settings.get('enable_ai', True)
                )
                
                debug_mode = st.checkbox(
                    "Debug Mode",
                    value=current_settings.get('debug_mode', False)
                )

                default_language = st.selectbox(
                    "Default Language",
                    options=["ES", "EN"],
                    index=0 if current_settings.get('default_language', 'ES') == 'ES' else 1
                )
                
                max_search_results = st.number_input(
                    "Max Search Results per Term",
                    min_value=1,
                    value=current_settings.get('max_search_results', 50)
                )
                
                email_batch_size = st.number_input(
                    "Email Batch Size",
                    min_value=1,
                    value=current_settings.get('email_batch_size', 10)
                )
                
                if st.form_submit_button("Save Settings"):
                    try:
                        new_settings = {
                            'enable_ai': enable_ai,
                            'debug_mode': debug_mode,
                            'default_language': default_language,
                            'max_search_results': max_search_results,
                            'email_batch_size': email_batch_size
                        }
                        
                        if app_settings:
                            app_settings.value = new_settings
                        else:
                            app_settings = Settings(
                                name='application_settings',
                                setting_type='application',
                                value=new_settings
                            )
                            session.add(app_settings)
                        
                        session.commit()
                        st.success("Application settings saved successfully!")
                    except Exception as e:
                        st.error(f"Error saving application settings: {str(e)}")

            # AI Settings
            st.subheader("AI Settings")
            ai_settings = session.query(Settings).filter_by(setting_type='ai').first()
            current_ai_settings = ai_settings.value if ai_settings else {}

            with st.form("ai_settings_form"):
                api_key = st.text_input(
                    "API Key",
                    value=current_ai_settings.get('api_key', ''),
                    type="password"
                )

                api_base_url = st.text_input(
                    "API Base URL",
                    value=current_ai_settings.get('api_base_url', 'https://api.openai.com/v1')
                )

                model = st.selectbox(
                    "Model",
                    options=["gpt-4", "gpt-3.5-turbo", "Qwen/Qwen2.5-72B-Instruct"],
                    index=0 if current_ai_settings.get('model_name', 'gpt-4') == 'gpt-4' else 
                          (1 if current_ai_settings.get('model_name') == 'gpt-3.5-turbo' else 2)
                )

                max_tokens = st.number_input(
                    "Max Tokens per Request",
                    min_value=100,
                    max_value=4000,
                    value=int(current_ai_settings.get('max_tokens', 1500))
                )

                temperature = st.slider(
                    "Temperature",
                    min_value=0.0,
                    max_value=1.0,
                    value=float(current_ai_settings.get('temperature', 0.7)),
                    step=0.1
                )

                if st.form_submit_button("Save AI Settings"):
                    try:
                        new_ai_settings = {
                            'api_key': api_key,
                            'api_base_url': api_base_url,
                            'model_name': model,
                            'max_tokens': max_tokens,
                            'temperature': temperature,
                            'inference_api': model.startswith('Qwen/')
                        }

                        if ai_settings:
                            ai_settings.value = new_ai_settings
                        else:
                            ai_settings = Settings(
                                name='ai_settings',
                                setting_type='ai',
                                value=new_ai_settings
                            )
                            session.add(ai_settings)

                        session.commit()
                        st.success("AI settings saved successfully!")
                    except Exception as e:
                        st.error(f"Error saving AI settings: {str(e)}")
                        session.rollback()

            # Database Information
            st.subheader("Database Information")
            
            # Get table statistics
            stats = {
                'Projects': session.query(Project).count(),
                'Campaigns': session.query(Campaign).count(),
                'Leads': session.query(Lead).count(),
                'Search Terms': session.query(SearchTerm).count(),
                'Email Templates': session.query(EmailTemplate).count(),
                'Email Campaigns': session.query(EmailCampaign).count()
            }
            
            # Display statistics
            col1, col2, col3 = st.columns(3)
            for i, (table, count) in enumerate(stats.items()):
                with [col1, col2, col3][i % 3]:
                    st.metric(table, count)
            
            # Database maintenance
            st.subheader("Database Maintenance")
            
            if st.button("Check Database Health"):
                try:
                    check_database_state()
                    st.success("Database health check completed successfully!")
                except Exception as e:
                    st.error(f"Database health check failed: {str(e)}")
            
            if st.button("Create Default Settings"):
                try:
                    initialize_settings()
                    st.success("Default settings created successfully!")
>>>>>>> 8aedd146ba216acc2c06d78a0e438e8d137c5091
                    st.rerun()
                except Exception as e:
                    st.error(f"Error saving email setting: {str(e)}")
                    session.rollback()

<<<<<<< HEAD
=======
        except Exception as e:
            st.error(f"Error loading settings: {str(e)}")

>>>>>>> 8aedd146ba216acc2c06d78a0e438e8d137c5091
def send_email_ses(session, from_email, to_email, subject, body, charset='UTF-8', reply_to=None, ses_client=None):
    email_settings = session.query(EmailSettings).filter_by(email=from_email).first()
    if not email_settings:
        logging.error(f"No email settings found for {from_email}")
        return None, None

    tracking_id = str(uuid.uuid4())
    tracking_pixel_url = f"https://autoclient-email-analytics.trigox.workers.dev/track?{urlencode({'id': tracking_id, 'type': 'open'})}"
    wrapped_body = wrap_email_body(body)
    tracked_body = wrapped_body.replace('</body>', f'<img src="{tracking_pixel_url}" width="1" height="1" style="display:none;"/></body>')

    soup = BeautifulSoup(tracked_body, 'html.parser')
    for a in soup.find_all('a', href=True):
        original_url = a['href']
        tracked_url = f"https://autoclient-email-analytics.trigox.workers.dev/track?{urlencode({'id': tracking_id, 'type': 'click', 'url': original_url})}"
        a['href'] = tracked_url
    tracked_body = str(soup)

    try:
        test_response = requests.get(f"https://autoclient-email-analytics.trigox.workers.dev/test", timeout=5)
        if test_response.status_code != 200:
            logging.warning("Analytics worker is down. Using original URLs.")
            tracked_body = wrapped_body
    except requests.RequestException:
        logging.warning("Failed to reach analytics worker. Using original URLs.")
        tracked_body = wrapped_body

    try:
        if email_settings.provider == 'ses':
            if ses_client is None:
                aws_session = boto3.Session(
                    aws_access_key_id=email_settings.aws_access_key_id,
                    aws_secret_access_key=email_settings.aws_secret_access_key,
                    region_name=email_settings.aws_region
                )
                ses_client = aws_session.client('ses')
            
            response = ses_client.send_email(
                Source=from_email,
                Destination={'ToAddresses': [to_email]},
                Message={
                    'Subject': {'Data': subject, 'Charset': charset},
                    'Body': {'Html': {'Data': tracked_body, 'Charset': charset}}
                },
                ReplyToAddresses=[reply_to] if reply_to else []
            )
            return response, tracking_id
        elif email_settings.provider == 'smtp':
            msg = MIMEMultipart()
            msg['From'] = from_email
            msg['To'] = to_email
            msg['Subject'] = subject
            if reply_to:
                msg['Reply-To'] = reply_to
            msg.attach(MIMEText(tracked_body, 'html'))

            with smtplib.SMTP(email_settings.smtp_server, email_settings.smtp_port) as server:
                server.starttls()
                server.login(email_settings.smtp_username, email_settings.smtp_password)
                server.send_message(msg)
            return {'MessageId': f'smtp-{uuid.uuid4()}'}, tracking_id
        else:
            logging.error(f"Unknown email provider: {email_settings.provider}")
            return None, None
    except Exception as e:
        logging.error(f"Error sending email: {str(e)}")
        return None, None

def save_email_campaign(session, lead_email, template_id, status, sent_at, subject, message_id, email_body):
    try:
        lead = session.query(Lead).filter_by(email=lead_email).first()
        if not lead:
            logging.error(f"Lead with email {lead_email} not found.")
            return

        new_campaign = EmailCampaign(
            lead_id=lead.id,
            template_id=template_id,
            status=status,
            sent_at=sent_at,
            customized_subject=subject or "No subject",
            message_id=message_id or f"unknown-{uuid.uuid4()}",
            customized_content=email_body or "No content",
            campaign_id=get_active_campaign_id(),
            tracking_id=str(uuid.uuid4())
        )
        session.add(new_campaign)
        session.commit()
    except Exception as e:
        logging.error(f"Error saving email campaign: {str(e)}")
        session.rollback()
        return None
    return new_campaign

def update_log(log_container, message, level='info'):
    icon = {'info': '🔵', 'success': '🟢', 'warning': '🟠', 'error': '🔴', 'email_sent': '🟣'}.get(level, '⚪')
    log_entry = f"{icon} {message}"
    
<<<<<<< HEAD
    # Simple console logging without HTML
    print(f"{icon} {message.split('<')[0]}")  # Only print the first part of the message before any HTML tags
    
=======
    # Initialize log entries in session state if not present
>>>>>>> 8aedd146ba216acc2c06d78a0e438e8d137c5091
    if 'log_entries' not in st.session_state:
        st.session_state.log_entries = []
    
    # HTML-formatted log entry for Streamlit display
    html_log_entry = f"{icon} {message}"
    st.session_state.log_entries.append(html_log_entry)
    
    # Update the Streamlit display with all logs
    log_html = f"<div style='height: 300px; overflow-y: auto; font-family: monospace; font-size: 0.8em; line-height: 1.2;'>{'<br>'.join(st.session_state.log_entries)}</div>"
    log_container.markdown(log_html, unsafe_allow_html=True)

def optimize_search_term(search_term, language):
    """Optimizes search term based on language."""
    if language == 'english':
        # Remove site restriction and add more contact-related terms
        return f'"{search_term}" (email OR contact OR "get in touch" OR "reach out" OR "contact us" OR "contact form" OR "send message" OR "send us a message" OR "write to us" OR "get in contact")'
    elif language == 'spanish':
        # Remove site restriction and add more contact-related terms
        return f'"{search_term}" (correo OR contacto OR email OR "ponte en contacto" OR "formulario de contacto" OR "enviar mensaje" OR "envíanos un mensaje" OR "escríbenos" OR "contacta con nosotros")'
    return search_term

def shuffle_keywords(term):
    words = term.split()
    random.shuffle(words)
    return ' '.join(words)

def get_domain_from_url(url):
    return urlparse(url).netloc

def is_valid_email(email):
    pattern = r'^[\w\.-]+@[\w\.-]+\.\w+$'
    return re.match(pattern, email) is not None

def extract_emails_from_html(html_content):
    pattern = r'\b[A-Za-z0-9._%+-]+@[A-Za-z0-9.-]+\.[A-Z|a-z]{2,}\b'
    return re.findall(pattern, html_content)

def extract_info_from_page(soup):
    name = soup.find('meta', {'name': 'author'})
    name = name['content'] if name else ''
    
    company = soup.find('meta', {'property': 'og:site_name'})
    company = company['content'] if company else ''
    
    job_title = soup.find('meta', {'name': 'job_title'})
    job_title = job_title['content'] if job_title else ''
    
    return name, company, job_title

def manual_search(session, terms, num_results, ignore_previously_fetched=True, optimize_english=False, optimize_spanish=False, shuffle_keywords_option=False, language='ES', enable_email_sending=True, log_container=None, from_email=None, reply_to=None, email_template=None):
    ua, results, total_leads, domains_processed = UserAgent(), [], 0, set()
    processed_emails_per_domain = {}  # Track processed emails per domain
    
    for original_term in terms:
        try:
            search_term_id = add_or_get_search_term(session, original_term, get_active_campaign_id())
            search_term = shuffle_keywords(original_term) if shuffle_keywords_option else original_term
            search_term = optimize_search_term(search_term, 'english' if optimize_english else ('spanish' if optimize_spanish else None)) if optimize_english or optimize_spanish else search_term
            update_log(log_container, f"Searching for '{original_term}' (Used '{search_term}')")
            
            for url in google_search(search_term, num_results, lang=language):
                domain = get_domain_from_url(url)
                if ignore_previously_fetched and domain in domains_processed:
                    # update_log(log_container, f"Skipping Previously Fetched: {domain}", 'warning')
                    continue
                
                # update_log(log_container, f"Fetching: {url}") # Remove verbose logging
                try:
                    if not url.startswith(('http://', 'https://')):
                        url = 'http://' + url
                    
                    response = requests.get(url, timeout=10, verify=False, headers={'User-Agent': ua.random})
                    response.raise_for_status()
<<<<<<< HEAD
                    html_content, soup = response.text, BeautifulSoup(response.text, 'html.parser')
                    
                    # Extract all emails from the page
                    emails = extract_emails_from_html(html_content)
                    valid_emails = [email for email in emails if is_valid_email(email)]
                    update_log(log_container, f"Found {len(valid_emails)} valid email(s) on {url}", 'success')
=======
                    soup = BeautifulSoup(response.text, 'html.parser')
                    
                    # Extract all emails from the page
                    valid_emails = [email for email in extract_emails_from_html(response.text) if is_valid_email(email)]
                    # update_log(log_container, f"Found {len(valid_emails)} valid email(s) on {url}", 'success') # Remove verbose logging
>>>>>>> 8aedd146ba216acc2c06d78a0e438e8d137c5091
                    
                    if not valid_emails:
                        continue
                        
                    # Extract page info once for all leads from this URL
                    name, company, job_title = extract_info_from_page(soup)
                    page_title = get_page_title(response.text)
                    page_description = get_page_description(response.text)
                    
                    # Initialize set for this domain if not exists
                    if domain not in processed_emails_per_domain:
                        processed_emails_per_domain[domain] = set()
                    
                    # Process each valid email from this URL
                    for email in valid_emails:
                        # Skip if we've already processed this email for this domain
                        if email in processed_emails_per_domain[domain]:
                            continue
                            
                        processed_emails_per_domain[domain].add(email)
                        
                        lead = save_lead(session, email=email, first_name=name, company=company, job_title=job_title, url=url, search_term_id=search_term_id, created_at=datetime.utcnow())
                        if lead:
                            total_leads += 1
                            results.append({
                                'Email': email,
                                'URL': url,
                                'Lead Source': original_term,
                                'Title': page_title,
                                'Description': page_description,
                                'Tags': [],
                                'Name': name,
                                'Company': company,
                                'Job Title': job_title,
                                'Search Term ID': search_term_id
                            })
                            update_log(log_container, f"Saved lead: {email}", 'success')

                            if enable_email_sending:
                                if not from_email or not email_template:
                                    update_log(log_container, "Email sending is enabled but from_email or email_template is not provided", 'error')
                                    continue

                                template = session.query(EmailTemplate).filter_by(id=int(email_template.split(":")[0])).first()
                                if not template:
                                    update_log(log_container, "Email template not found", 'error')
                                    continue

                                wrapped_content = wrap_email_body(template.body_content)
                                response, tracking_id = send_email_ses(session, from_email, email, template.subject, wrapped_content, reply_to=reply_to)
                                if response:
                                    update_log(log_container, f"Sent email to: {email}", 'email_sent')
                                    save_email_campaign(session, email, template.id, 'Sent', datetime.utcnow(), template.subject, response['MessageId'], wrapped_content)
                                else:
                                    update_log(log_container, f"Failed to send email to: {email}", 'error')
                                    save_email_campaign(session, email, template.id, 'Failed', datetime.utcnow(), template.subject, None, wrapped_content)
                    
                    # Add domain to processed list after processing all its emails
                    domains_processed.add(domain)
                    
                except requests.RequestException as e:
                    update_log(log_container, f"Error processing URL {url}: {str(e)}", 'error')
        except Exception as e:
            update_log(log_container, f"Error processing term '{original_term}': {str(e)}", 'error')
    
    update_log(log_container, f"Total leads found: {total_leads}", 'info')
    return {"total_leads": total_leads, "results": results}

def generate_or_adjust_email_template(prompt, kb_info=None, current_template=None):
    messages = [
        {"role": "system", "content": "You are an AI assistant specializing in creating and refining email templates for marketing campaigns. Always respond with a JSON object containing 'subject' and 'body' keys. The 'body' should contain HTML formatted content suitable for insertion into an email body."},
        {"role": "user", "content": f"""{'Adjust the following email template based on the given instructions:' if current_template else 'Create an email template based on the following prompt:'} {prompt}

        {'Current Template:' if current_template else 'Guidelines:'}
                            save_email_campaign(session, result['Email'], template.id, 'sent', datetime.utcnow(), template.subject, response.get('MessageId', 'Unknown'), wrapped_content)

        Respond with a JSON object containing 'subject' and 'body' keys. The 'body' should contain HTML formatted content suitable for insertion into an email body.

        Follow these guidelines:
        1. Use proper HTML tags for structuring the email content (e.g., <p>, <h1>, <h2>, etc.).
        2. Include inline CSS for styling where appropriate.
        3. Ensure the content is properly structured and easy to read.
        4. Include a call-to-action button or link with appropriate styling.
        5. Make the design responsive for various screen sizes.
        6. Do not include <html>, <head>, or <body> tags.

        Example structure:
        {{
          "subject": "Your compelling subject line here",
          "body": "<h1>Welcome!</h1><p>Your email content here...</p><a href='#' style='display: inline-block; padding: 10px 20px; background-color: #007bff; color: white; text-decoration: none; border-radius: 5px;'>Call to Action</a>"
        }}"""}
    ]
    if kb_info:
        messages.append({"role": "user", "content": f"Consider this knowledge base information: {json.dumps(kb_info)}"})

    response = openai_chat_completion(messages, function_name="generate_or_adjust_email_template")
    
    if isinstance(response, str):
        try:
            return json.loads(response)
        except json.JSONDecodeError:
            return {
                "subject": "AI Generated Subject",
                "body": f"<p>{response}</p>"
            }
    elif isinstance(response, dict):
        return response
    else:
        return {"subject": "", "body": "<p>Failed to generate email content.</p>"}

def fetch_leads_with_sources(session):
    try:
        query = session.query(Lead, func.string_agg(LeadSource.url, ', ').label('sources'), func.max(EmailCampaign.sent_at).label('last_contact'), func.string_agg(EmailCampaign.status, ', ').label('email_statuses')).outerjoin(LeadSource).outerjoin(EmailCampaign).group_by(Lead.id)
        return pd.DataFrame([{**{k: getattr(lead, k) for k in ['id', 'email', 'first_name', 'last_name', 'company', 'job_title', 'created_at']}, 'Source': sources, 'Last Contact': last_contact, 'Last Email Status': email_statuses.split(', ')[-1] if email_statuses else 'Not Contacted', 'Delete': False} for lead, sources, last_contact, email_statuses in query.all()])
    except SQLAlchemyError as e:
        logging.error(f"Database error in fetch_leads_with_sources: {str(e)}")
        return pd.DataFrame()

def fetch_search_terms_with_lead_count(session):
    query = session.query(SearchTerm.term, func.count(distinct(Lead.id)).label('lead_count'), func.count(distinct(EmailCampaign.id)).label('email_count')).join(LeadSource, SearchTerm.id == LeadSource.search_term_id).join(Lead, LeadSource.lead_id == Lead.id).outerjoin(EmailCampaign, Lead.id == EmailCampaign.lead_id).group_by(SearchTerm.term)
    return pd.DataFrame(query.all(), columns=['Term', 'Lead Count', 'Email Count'])

def add_search_term(session, term, campaign_id):
    try:
        new_term = SearchTerm(term=term, campaign_id=campaign_id, created_at=datetime.utcnow())
        session.add(new_term)
        session.commit()
        return new_term.id
    except SQLAlchemyError as e:
        session.rollback()
        logging.error(f"Error adding search term: {str(e)}")
        raise

def update_search_term_group(session, group_id, updated_terms):
    try:
        current_term_ids = set(int(term.split(":")[0]) for term in updated_terms)
        existing_terms = session.query(SearchTerm).filter(SearchTerm.group_id == group_id).all()
        for term in existing_terms:
            term.group_id = None if term.id not in current_term_ids else group_id
        for term_str in updated_terms:
            term = session.query(SearchTerm).get(int(term_str.split(":")[0]))
            if term: term.group_id = group_id
        session.commit()
    except Exception as e:
        session.rollback()
        logging.error(f"Error in update_search_term_group: {str(e)}")

def add_new_search_term(session, term, campaign_id, group_id):
    try:
        group_id = int(group_id.split(":")[0]) if group_id != "None" else None
        new_term = SearchTerm(term=term, campaign_id=campaign_id, group_id=group_id, created_at=datetime.utcnow())
        session.add(new_term)
        session.commit()
    except SQLAlchemyError as e:
        session.rollback()
        logging.error(f"Error adding search term: {str(e)}")
        raise

def ai_group_search_terms(session, ungrouped_terms):
    # Implement the logic to group search terms using AI
    # This is just a placeholder example
    grouped_terms = {}
    for term in ungrouped_terms:
        group_name = f"Group {random.randint(1, 3)}"
        if group_name not in grouped_terms:
            grouped_terms[group_name] = []
        grouped_terms[group_name].append(term)
    return grouped_terms

def update_search_term_groups(session, grouped_terms):
    for group_name, terms in grouped_terms.items():
        group = session.query(SearchTermGroup).filter_by(name=group_name).first()
        if not group:
            group = SearchTermGroup(name=group_name)
            session.add(group)
            session.flush()
        for term in terms:
            term.group_id = group.id
    session.commit()

def create_search_term_group(session, group_name):
    try:
        session.add(SearchTermGroup(name=group_name))
        session.commit()
    except Exception as e:
        session.rollback()
        logging.error(f"Error creating search term group: {str(e)}")

def delete_search_term_group(session, group_id):
    try:
        group = session.query(SearchTermGroup).get(group_id)
        if group:
            session.query(SearchTerm).filter(SearchTerm.group_id == group_id).update({SearchTerm.group_id: None})
            session.delete(group)
            session.commit()
    except Exception as e:
        session.rollback()
        logging.error(f"Error deleting search term group: {str(e)}")

def ai_automation_loop(session, log_container, leads_container):
    automation_logs, total_search_terms, total_emails_sent = [], 0, 0
    while st.session_state.get('automation_status', False):
        try:
            log_container.info("Starting automation cycle")
            kb_info = get_knowledge_base_info(session, get_active_project_id())
            if not kb_info:
                log_container.warning("Knowledge Base not found. Skipping cycle.")
                time.sleep(3600)
                continue
            base_terms = [term.term for term in session.query(SearchTerm).filter_by(project_id=get_active_project_id()).all()]
            optimized_terms = generate_optimized_search_terms(session, base_terms, kb_info)
            st.subheader("Optimized Search Terms")
            st.write(", ".join(optimized_terms))

            total_search_terms = len(optimized_terms)
            progress_bar = st.progress(0)
            for idx, term in enumerate(optimized_terms):
                results = manual_search(session, [term], 10, ignore_previously_fetched=True)
                new_leads = []
                for res in results['results']:
                    lead = save_lead(session, res['Email'], url=res['URL'])
                    if lead:
                        new_leads.append((lead.id, lead.email))
                if new_leads:
                    template = session.query(EmailTemplate).filter_by(project_id=get_active_project_id()).first()
                    if template:
                        from_email = kb_info.get('contact_email') or 'hello@indosy.com'
                        reply_to = kb_info.get('contact_email') or 'eugproductions@gmail.com'
                        logs, sent_count = bulk_send_emails(session, template.id, from_email, reply_to, [{'Email': email} for _, email in new_leads])
                        automation_logs.extend(logs)
                        total_emails_sent += sent_count
                leads_container.text_area("New Leads Found", "\n".join([email for _, email in new_leads]), height=200)
                progress_bar.progress((idx + 1) / len(optimized_terms))
            st.success(f"Automation cycle completed. Total search terms: {total_search_terms}, Total emails sent: {total_emails_sent}")
            time.sleep(3600)
        except Exception as e:
            log_container.error(f"Critical error in automation cycle: {str(e)}")
            time.sleep(300)
    log_container.info("Automation stopped")
    st.session_state.automation_logs = automation_logs
    st.session_state.total_leads_found = total_search_terms
    st.session_state.total_emails_sent = total_emails_sent

def openai_chat_completion(messages, temperature=0.7, function_name=None, lead_id=None, email_campaign_id=None):
    with db_session() as session:
<<<<<<< HEAD
        general_settings = session.query(Settings).filter_by(setting_type='general').first()
        if not general_settings or 'openai_api_key' not in general_settings.value:
            st.error("OpenAI API key not set. Please configure it in the settings.")
            return None

        client = OpenAI(api_key=general_settings.value['openai_api_key'])
        model = general_settings.value.get('openai_model', "gpt-4o-mini")
=======
        # Try to get AI settings first, fall back to general settings if needed
        ai_settings = session.query(Settings).filter_by(setting_type='ai').first()
        if ai_settings and ai_settings.value:
            settings = ai_settings.value
        else:
            general_settings = session.query(Settings).filter_by(setting_type='general').first()
            if not general_settings or 'openai_api_key' not in general_settings.value:
                st.error("AI settings not configured. Please configure them in the settings page.")
                return None
            settings = general_settings.value

        # Initialize OpenAI client with proper settings
        client = OpenAI(
            api_key=settings.get('api_key') or settings.get('openai_api_key'),
            base_url=settings.get('api_base_url', 'https://api.openai.com/v1')
        )
        model = settings.get('model_name') or settings.get('openai_model', "gpt-4")
>>>>>>> 8aedd146ba216acc2c06d78a0e438e8d137c5091

    try:
        response = client.chat.completions.create(
            model=model,
            messages=messages,
<<<<<<< HEAD
            temperature=temperature
=======
            temperature=temperature,
            max_tokens=settings.get('max_tokens', 1500)
>>>>>>> 8aedd146ba216acc2c06d78a0e438e8d137c5091
        )
        result = response.choices[0].message.content
        with db_session() as session:
            log_ai_request(session, function_name, messages, result, lead_id, email_campaign_id, model)
        
        try:
            return json.loads(result)
        except json.JSONDecodeError:
            return result
    except Exception as e:
        st.error(f"Error in OpenAI API call: {str(e)}")
        with db_session() as session:
            log_ai_request(session, function_name, messages, str(e), lead_id, email_campaign_id, model)
        return None

def log_ai_request(session, function_name, prompt, response, lead_id=None, email_campaign_id=None, model_used=None):
    session.add(AIRequestLog(
        function_name=function_name,
        prompt=json.dumps(prompt),
        response=json.dumps(response) if response else None,
        lead_id=lead_id,
        email_campaign_id=email_campaign_id,
        model_used=model_used
    ))
    session.commit()

def save_lead(session, email, first_name=None, last_name=None, company=None, job_title=None, phone=None, url=None, search_term_id=None, created_at=None):
    try:
        existing_lead = session.query(Lead).filter_by(email=email).first()
        if existing_lead:
            for attr in ['first_name', 'last_name', 'company', 'job_title', 'phone', 'created_at']:
                if locals()[attr]: setattr(existing_lead, attr, locals()[attr])
            lead = existing_lead
        else:
            lead = Lead(email=email, first_name=first_name, last_name=last_name, company=company, job_title=job_title, phone=phone, created_at=created_at or datetime.utcnow())
            session.add(lead)
        session.flush()
        lead_source = LeadSource(lead_id=lead.id, url=url, search_term_id=search_term_id)
        session.add(lead_source)
        campaign_lead = CampaignLead(campaign_id=get_active_campaign_id(), lead_id=lead.id, status="Not Contacted", created_at=datetime.utcnow())
        session.add(campaign_lead)
        session.commit()
        return lead
    except Exception as e:
        logging.error(f"Error saving lead: {str(e)}")
        session.rollback()
        return None

def save_lead_source(session, lead_id, search_term_id, url, http_status, scrape_duration, page_title=None, meta_description=None, content=None, tags=None, phone_numbers=None):
    session.add(LeadSource(lead_id=lead_id, search_term_id=search_term_id, url=url, http_status=http_status, scrape_duration=scrape_duration, page_title=page_title or get_page_title(url), meta_description=meta_description or get_page_description(url), content=content or extract_visible_text(BeautifulSoup(requests.get(url).text, 'html.parser')), tags=tags, phone_numbers=phone_numbers))
    session.commit()

def get_page_title(url):
    try:
        response = requests.get(url, timeout=10)
        soup = BeautifulSoup(response.text, 'html.parser')
        title = soup.title.string if soup.title else "No title found"
        return title.strip()
    except Exception as e:
        logging.error(f"Error getting page title for {url}: {str(e)}")
        return "Error fetching title"

def extract_visible_text(soup):
    for script in soup(["script", "style"]):
        script.extract()
    text = soup.get_text()
    lines = (line.strip() for line in text.splitlines())
    chunks = (phrase.strip() for line in lines for phrase in line.split("  "))
    return ' '.join(chunk for chunk in chunks if chunk)

def log_search_term_effectiveness(session, term, total_results, valid_leads, blogs_found, directories_found):
    session.add(SearchTermEffectiveness(term=term, total_results=total_results, valid_leads=valid_leads, irrelevant_leads=total_results - valid_leads, blogs_found=blogs_found, directories_found=directories_found))
    session.commit()

get_active_project_id = lambda: st.session_state.get('active_project_id', 1)
get_active_campaign_id = lambda: st.session_state.get('active_campaign_id', 1)
set_active_project_id = lambda project_id: st.session_state.__setitem__('active_project_id', project_id)
set_active_campaign_id = lambda campaign_id: st.session_state.__setitem__('active_campaign_id', campaign_id)

def add_or_get_search_term(session, term, campaign_id, created_at=None):
    search_term = session.query(SearchTerm).filter_by(term=term, campaign_id=campaign_id).first()
    if not search_term:
        search_term = SearchTerm(term=term, campaign_id=campaign_id, created_at=created_at or datetime.utcnow())
        session.add(search_term)
        session.commit()
        session.refresh(search_term)
    return search_term.id

def fetch_campaigns(session):
    return [f"{camp.id}: {camp.campaign_name}" for camp in session.query(Campaign).all()]

def fetch_projects(session):
    return [f"{project.id}: {project.project_name}" for project in session.query(Project).all()]

def fetch_email_templates(session):
    return [f"{t.id}: {t.template_name}" for t in session.query(EmailTemplate).all()]

def create_or_update_email_template(session, template_name, subject, body_content, template_id=None, is_ai_customizable=False, created_at=None, language='ES'):
    template = session.query(EmailTemplate).filter_by(id=template_id).first() if template_id else EmailTemplate(template_name=template_name, subject=subject, body_content=body_content, is_ai_customizable=is_ai_customizable, campaign_id=get_active_campaign_id(), created_at=created_at or datetime.utcnow())
    if template_id: template.template_name, template.subject, template.body_content, template.is_ai_customizable = template_name, subject, body_content, is_ai_customizable
    template.language = language
    session.add(template)
    session.commit()
    return template.id

safe_datetime_compare = lambda date1, date2: False if date1 is None or date2 is None else date1 > date2

def fetch_leads(session, template_id, send_option, specific_email, selected_terms, exclude_previously_contacted):
    try:
        query = session.query(Lead)
        if send_option == "Specific Email":
            query = query.filter(Lead.email == specific_email)
        elif send_option in ["Leads from Chosen Search Terms", "Leads from Search Term Groups"] and selected_terms:
            query = query.join(LeadSource).join(SearchTerm).filter(SearchTerm.term.in_(selected_terms))
        
        if exclude_previously_contacted:
            subquery = session.query(EmailCampaign.lead_id).filter(EmailCampaign.sent_at.isnot(None)).subquery()
            query = query.outerjoin(subquery, Lead.id == subquery.c.lead_id).filter(subquery.c.lead_id.is_(None))
        
        return [{"Email": lead.email, "ID": lead.id} for lead in query.all()]
    except Exception as e:
        logging.error(f"Error fetching leads: {str(e)}")
        return []

def update_display(container, items, title, item_key):
    container.markdown(
        f"""
        <style>
            .container {{
            max-height: 400px;
            overflow-y: auto;
            border: 1px solid rgba(49, 51, 63, 0.2);
            border-radius: 0.25rem;
            padding: 1rem;
            background-color: rgba(49, 51, 63, 0.1);
        }}
        .entry {{
            margin-bottom: 0.5rem;
            padding: 0.5rem;
            background-color: rgba(255, 255, 255, 0.1);
            border-radius: 0.25rem;
            }}
        </style>
        <div class="container">
            <h4>{title} ({len(items)})</h4>
            {"".join(f'<div class="entry">{item[item_key]}</div>' for item in items[-20:])}
        </div>
        """,
        unsafe_allow_html=True
    )

def get_domain_from_url(url): return urlparse(url).netloc

def manual_search_page():
<<<<<<< HEAD
<<<<<<< HEAD
    # Add background music player
    st.markdown("""
        <div style="position: fixed; bottom: 10px; right: 10px; z-index: 9999; opacity: 0.7;">
            <details>
                <summary style="color: #666; font-size: 12px;">🎵 Music</summary>
                <audio controls loop style="width: 200px; height: 40px;">
                    <source src="https://cdn.pixabay.com/download/audio/2022/02/22/audio_d1718ab41b.mp3" type="audio/mpeg">
                    Your browser does not support the audio element.
                </audio>
            </details>
        </div>
    """, unsafe_allow_html=True)

=======
>>>>>>> 8aedd146ba216acc2c06d78a0e438e8d137c5091
    st.title("Manual Search")

    with db_session() as session:
        # Fetch recent searches within the session
        recent_searches = session.query(SearchTerm).order_by(SearchTerm.created_at.desc()).limit(5).all()
        # Materialize the terms within the session
        recent_search_terms = [term.term for term in recent_searches]
        
        email_templates = fetch_email_templates(session)
        email_settings = fetch_email_settings(session)

    col1, col2 = st.columns([2, 1])

    with col1:
        search_terms = st_tags(
            label='Enter search terms:',
            text='Press enter to add more',
            value=recent_search_terms,
            suggestions=['software engineer', 'data scientist', 'product manager'],
            maxtags=10,
            key='search_terms_input'
        )
<<<<<<< HEAD
        num_results = st.slider("Results per term", 1, 50000, 10)
=======
        num_results = st.slider(
            "Results per term", 
            min_value=1,
            max_value=50000,
            value=10,
            help="Number of results to fetch per search term"
        )
>>>>>>> 8aedd146ba216acc2c06d78a0e438e8d137c5091

    with col2:
        enable_email_sending = st.checkbox("Enable email sending", value=True)
        ignore_previously_fetched = st.checkbox("Ignore fetched domains", value=True)
        shuffle_keywords_option = st.checkbox("Shuffle Keywords", value=False)  # Set default to False
        optimize_english = st.checkbox("Optimize (English)", value=False)
        optimize_spanish = st.checkbox("Optimize (Spanish)", value=False)
        language = st.selectbox("Select Language", options=["ES", "EN"], index=0)

    if enable_email_sending:
        if not email_templates:
            st.error("No email templates available. Please create a template first.")
            return
        if not email_settings:
            st.error("No email settings available. Please add email settings first.")
=======
    """Page for manual search and email sending."""
    st.title("🔍 Manual Search")

    with db_session() as session:
        project_id = get_active_project_id()
        if project_id is None:
            st.warning("Please select a project first.")
>>>>>>> 41099e1a
            return

        campaign_id = get_active_campaign_id()
        if campaign_id is None:
            st.warning("Please select a campaign first.")
            return

        # Fetch email settings and templates only once
        email_settings = fetch_email_settings(session)
        email_templates = fetch_email_templates(session)

        # Display search settings
        search_settings = display_search_settings()

        # Display email settings and template selection
        selected_email_setting_id, selected_template_id = display_email_options(email_settings, email_templates)

        # Search button and results
        if st.button("Search"):
            if not search_settings['search_terms']:
                st.error("Please enter at least one search term.")
            return

            # Fetch email setting and template based on selected IDs
            selected_email_setting = next((setting for setting in email_settings if setting['id'] == selected_email_setting_id), None)
            selected_template = next((template for template in email_templates if template['id'] == selected_template_id), None)

            if search_settings['enable_email_sending'] and (not selected_email_setting or not selected_template):
                st.error("Please select both an email setting and an email template.")
                return

            # Perform the search
            try:
                with st.spinner('Searching...'):
                    search_results = perform_search(
                        session,
                        search_settings['search_terms'],
                        project_id,
                        campaign_id,
                        search_settings['num_results'],
                        search_settings['language'],
                        search_settings['ignore_previously_fetched'],
                        search_settings['optimize_english'],
                        search_settings['optimize_spanish'],
                        search_settings['shuffle_keywords_option']
                    )

<<<<<<< HEAD
                if enable_email_sending:
                    template = session.query(EmailTemplate).filter_by(id=int(email_template.split(":")[0])).first()
                    for result in term_results['results']:
                        if not result or 'Email' not in result or not is_valid_email(result['Email']):
                            status_text.text(f"Skipping invalid result or email: {result.get('Email') if result else 'None'}")
                            continue
                        wrapped_content = wrap_email_body(template.body_content)
                        response, tracking_id = send_email_ses(session, from_email, result['Email'], template.subject, wrapped_content, reply_to=reply_to)
                        if response:
                            save_email_campaign(session, result['Email'], template.id, 'sent', datetime.utcnow(), template.subject, response.get('MessageId', 'Unknown'), template.body_content)
                            emails_sent.append(f"✅ {result['Email']}")
                            status_text.text(f"Email sent to: {result['Email']}")
=======
                    # Display search results
                    st.subheader("Search Results")
                    if search_results:
                        st.dataframe(pd.DataFrame(search_results))

                        # Process and display new leads
                        new_leads_all = []
                        for result in search_results:
                            new_leads = process_search_result(session, result, project_id, campaign_id)
                            new_leads_all.extend(new_leads)

                        if new_leads_all:
                            st.subheader("New Leads")
                            leads_df = pd.DataFrame(new_leads_all, columns=['Email', 'URL'])
                            st.dataframe(leads_df, hide_index=True)

                            # Send emails if enabled
                            if search_settings['enable_email_sending']:
                                st.subheader("Email Sending Results")
                                email_limit_check = check_email_limits(session, session.query(EmailSettings).get(selected_email_setting_id))

                                if email_limit_check['can_send']:
                                    with st.spinner('Sending emails...'):
                                        progress_bar = st.progress(0)
                                        status_text = st.empty()
                                        results_container = st.empty()
                                        log_container = st.empty()

                                        logs, sent_count = bulk_send_emails(
                                            session,
                                            selected_template_id,
                                            selected_email_setting['email'],
                                            selected_email_setting['email'],
                                            leads_df.to_dict('records'),
                                            progress_bar,
                                            status_text,
                                            results_container,
                                            log_container
                                        )

                                        st.success(f"Successfully sent {sent_count} emails.")
                                        if logs:
                                            st.write("Email Logs:")
                                            for log in logs:
                                                st.text(log)
                                else:
                                    st.error("Email sending is currently limited. Please check your email settings or try again later.")
                            else:
                                st.info("No new leads found.")
>>>>>>> 41099e1a
                        else:
                            st.info("No results found for the given search terms.")

            except Exception as e:
                st.error(f"An error occurred during the search: {e}")

# Update other functions that might be accessing detached objects

def fetch_search_terms_with_lead_count(session):
    query = (session.query(SearchTerm.term, 
                           func.count(distinct(Lead.id)).label('lead_count'),
                           func.count(distinct(EmailCampaign.id)).label('email_count'))
             .join(LeadSource, SearchTerm.id == LeadSource.search_term_id)
             .join(Lead, LeadSource.lead_id == Lead.id)
             .outerjoin(EmailCampaign, Lead.id == EmailCampaign.lead_id)
             .group_by(SearchTerm.term))
    df = pd.DataFrame(query.all(), columns=['Term', 'Lead Count', 'Email Count'])
    return df

def ai_automation_loop(session, log_container, leads_container):
    automation_logs, total_search_terms, total_emails_sent = [], 0, 0
    while st.session_state.get('automation_status', False):
        try:
            log_container.info("Starting automation cycle")
            kb_info = get_knowledge_base_info(session, get_active_project_id())
            if not kb_info:
                log_container.warning("Knowledge Base not found. Skipping cycle.")
                time.sleep(3600)
                continue
            base_terms = [term.term for term in session.query(SearchTerm).filter_by(project_id=get_active_project_id()).all()]
            optimized_terms = generate_optimized_search_terms(session, base_terms, kb_info)
            st.subheader("Optimized Search Terms")
            st.write(", ".join(optimized_terms))

            total_search_terms = len(optimized_terms)
            progress_bar = st.progress(0)
            for idx, term in enumerate(optimized_terms):
                results = manual_search(session, [term], 10, ignore_previously_fetched=True)
                new_leads = []
                for res in results['results']:
                    lead = save_lead(session, res['Email'], url=res['URL'])
                    if lead:
                        new_leads.append((lead.id, lead.email))
                if new_leads:
                    template = session.query(EmailTemplate).filter_by(project_id=get_active_project_id()).first()
                    if template:
                        from_email = kb_info.get('contact_email') or 'hello@indosy.com'
                        reply_to = kb_info.get('contact_email') or 'eugproductions@gmail.com'
                        logs, sent_count = bulk_send_emails(session, template.id, from_email, reply_to, [{'Email': email} for _, email in new_leads])
                        automation_logs.extend(logs)
                        total_emails_sent += sent_count
                leads_container.text_area("New Leads Found", "\n".join([email for _, email in new_leads]), height=200)
                progress_bar.progress((idx + 1) / len(optimized_terms))
            st.success(f"Automation cycle completed. Total search terms: {total_search_terms}, Total emails sent: {total_emails_sent}")
            time.sleep(3600)
        except Exception as e:
            log_container.error(f"Critical error in automation cycle: {str(e)}")
            time.sleep(300)
    log_container.info("Automation stopped")
    st.session_state.automation_logs = automation_logs
    st.session_state.total_leads_found = total_search_terms
    st.session_state.total_emails_sent = total_emails_sent

# Make sure all database operations are performed within a session context
def get_knowledge_base_info(session, project_id):
    kb_info = session.query(KnowledgeBase).filter_by(project_id=project_id).first()
    return kb_info.to_dict() if kb_info else None

def shuffle_keywords(term):
    words = term.split()
    random.shuffle(words)
    return ' '.join(words)

def get_page_description(html_content):
    soup = BeautifulSoup(html_content, 'html.parser')
    meta_desc = soup.find('meta', attrs={'name': 'description'})
    return meta_desc['content'] if meta_desc else "No description found"

def is_valid_email(email):
    if email is None: return False
    invalid_patterns = [
        r".*\.(png|jpg|jpeg|gif|css|js)$",
        r"^(nr|bootstrap|jquery|core|icon-|noreply)@.*",
        r"^(email|info|contact|support|hello|hola|hi|salutations|greetings|inquiries|questions)@.*",
        r"^email@email\.com$",
        r".*@example\.com$",
        r".*@.*\.(png|jpg|jpeg|gif|css|js|jpga|PM|HL)$"
    ]
    typo_domains = ["gmil.com", "gmal.com", "gmaill.com", "gnail.com"]
    if any(re.match(pattern, email, re.IGNORECASE) for pattern in invalid_patterns): return False
    if any(email.lower().endswith(f"@{domain}") for domain in typo_domains): return False
    try: validate_email(email); return True
    except EmailNotValidError: return False

def remove_invalid_leads(session):
    invalid_leads = session.query(Lead).filter(
        ~Lead.email.op('~')(r'^[a-zA-Z0-9._%+-]+@[a-zA-Z0-9.-]+\.[a-zA-Z]{2,}$') |
        Lead.email.op('~')(r'.*\.(png|jpg|jpeg|gif|css|js)$') |
        Lead.email.op('~')(r'^(nr|bootstrap|jquery|core|icon-|noreply)@.*') |
        Lead.email == 'email@email.com' |
        Lead.email.like('%@example.com') |
        Lead.email.op('~')(r'.*@.*\.(png|jpg|jpeg|gif|css|js|jpga|PM|HL)$') |
        Lead.email.like('%@gmil.com') |
        Lead.email.like('%@gmal.com') |
        Lead.email.like('%@gmaill.com') |
        Lead.email.like('%@gnail.com')
    ).all()

    for lead in invalid_leads:
        session.query(LeadSource).filter(LeadSource.lead_id == lead.id).delete()
        session.delete(lead)

    session.commit()
    return len(invalid_leads)

def perform_quick_scan(session):
    with st.spinner("Performing quick scan..."):
        terms = session.query(SearchTerm).order_by(func.random()).limit(3).all()
        email_setting = fetch_email_settings(session)[0] if fetch_email_settings(session) else None
        from_email = email_setting['email'] if email_setting else None
        reply_to = from_email
        email_template = session.query(EmailTemplate).first()
        res = manual_search(session, [term.term for term in terms], 10, True, False, False, True, "EN", True, st.empty(), from_email, reply_to, f"{email_template.id}: {email_template.template_name}" if email_template else None)
    st.success(f"Quick scan completed! Found {len(res['results'])} new leads.")
    return {"new_leads": len(res['results']), "terms_used": [term.term for term in terms]}

def bulk_send_emails(session, template_id, from_email, reply_to, leads, progress_bar=None, status_text=None, results=None, log_container=None):
    template = session.query(EmailTemplate).filter_by(id=template_id).first()
    if not template:
        logging.error(f"Email template with ID {template_id} not found.")
        return [], 0

    email_subject = template.subject
    email_content = template.body_content

    logs, sent_count = [], 0
    total_leads = len(leads)

    for index, lead in enumerate(leads):
        try:
            validate_email(lead['Email'])
            response, tracking_id = send_email_ses(session, from_email, lead['Email'], email_subject, email_content, reply_to=reply_to)
            if response:
                status = 'sent'
                message_id = response.get('MessageId', f"sent-{uuid.uuid4()}")
                sent_count += 1
                log_message = f"✅ Email sent to: {lead['Email']}"
            else:
                status = 'failed'
                message_id = f"failed-{uuid.uuid4()}"
                log_message = f"❌ Failed to send email to: {lead['Email']}"
            
            save_email_campaign(session, lead['Email'], template_id, status, datetime.utcnow(), email_subject, message_id, email_content)
            logs.append(log_message)

            if progress_bar:
                progress_bar.progress((index + 1) / total_leads)
            if status_text:
                status_text.text(f"Processed {index + 1}/{total_leads} leads")
            if results is not None:
                results.append({"Email": lead['Email'], "Status": status})

            if log_container:
                log_container.text(log_message)

        except EmailNotValidError:
            log_message = f"❌ Invalid email address: {lead['Email']}"
            logs.append(log_message)
        except Exception as e:
            error_message = f"Error sending email to {lead['Email']}: {str(e)}"
            logging.error(error_message)
            save_email_campaign(session, lead['Email'], template_id, 'failed', datetime.utcnow(), email_subject, f"error-{uuid.uuid4()}", email_content)
            logs.append(f"❌ Error sending email to: {lead['Email']} (Error: {str(e)})")

    return logs, sent_count

def view_campaign_logs():
    st.header("Email Logs")
    with db_session() as session:
        logs = fetch_all_email_logs(session)
        if logs.empty:
            st.info("No email logs found.")
        else:
            st.write(f"Total emails sent: {len(logs)}")
            st.write(f"Success rate: {(logs['Status'] == 'sent').mean():.2%}")

            col1, col2 = st.columns(2)
            with col1:
                start_date = st.date_input("Start Date", value=logs['Sent At'].min().date())
            with col2:
                end_date = st.date_input("End Date", value=logs['Sent At'].max().date())

            filtered_logs = logs[(logs['Sent At'].dt.date >= start_date) & (logs['Sent At'].dt.date <= end_date)]

            search_term = st.text_input("Search by email or subject")
            if search_term:
                filtered_logs = filtered_logs[filtered_logs['Email'].str.contains(search_term, case=False) | 
                                              filtered_logs['Subject'].str.contains(search_term, case=False)]

            col1, col2, col3 = st.columns(3)
            with col1:
                st.metric("Emails Sent", len(filtered_logs))
            with col2:
                st.metric("Unique Recipients", filtered_logs['Email'].nunique())
            with col3:
                st.metric("Success Rate", f"{(filtered_logs['Status'] == 'sent').mean():.2%}")

            daily_counts = filtered_logs.resample('D', on='Sent At')['Email'].count()
            st.bar_chart(daily_counts)

            st.subheader("Detailed Email Logs")
            for _, log in filtered_logs.iterrows():
                with st.expander(f"{log['Sent At'].strftime('%Y-%m-%d %H:%M:%S')} - {log['Email']} - {log['Status']}"):
                    st.write(f"**Subject:** {log['Subject']}")
                    st.write(f"**Content Preview:** {log['Content'][:100]}...")
                    if st.button("View Full Email", key=f"view_email_{log['ID']}"):
                        st.components.v1.html(wrap_email_body(log['Content']), height=400, scrolling=True)
                    if log['Status'] != 'sent':
                        st.error(f"Status: {log['Status']}")

            logs_per_page = 20
            total_pages = (len(filtered_logs) - 1) // logs_per_page + 1
            page = st.number_input("Page", min_value=1, max_value=total_pages, value=1)
            start_idx = (page - 1) * logs_per_page
            end_idx = start_idx + logs_per_page

            st.table(filtered_logs.iloc[start_idx:end_idx][['Sent At', 'Email', 'Subject', 'Status']])

            if st.button("Export Logs to CSV"):
                csv = filtered_logs.to_csv(index=False)
                st.download_button(
                    label="Download CSV",
                    data=csv,
                    file_name="email_logs.csv",
                    mime="text/csv"
                )

def fetch_all_email_logs(session):
    try:
        email_campaigns = session.query(EmailCampaign).join(Lead).join(EmailTemplate).options(joinedload(EmailCampaign.lead), joinedload(EmailCampaign.template)).order_by(EmailCampaign.sent_at.desc()).all()
        return pd.DataFrame({
            'ID': [ec.id for ec in email_campaigns],
            'Sent At': [ec.sent_at for ec in email_campaigns],
            'Email': [ec.lead.email for ec in email_campaigns],
            'Template': [ec.template.template_name for ec in email_campaigns],
            'Subject': [ec.customized_subject or "No subject" for ec in email_campaigns],
            'Content': [ec.customized_content or "No content" for ec in email_campaigns],
            'Status': [ec.status for ec in email_campaigns],
            'Message ID': [ec.message_id or "No message ID" for ec in email_campaigns],
            'Campaign ID': [ec.campaign_id for ec in email_campaigns],
            'Lead Name': [f"{ec.lead.first_name or ''} {ec.lead.last_name or ''}".strip() or "Unknown" for ec in email_campaigns],
            'Lead Company': [ec.lead.company or "Unknown" for ec in email_campaigns]
        })
    except SQLAlchemyError as e:
        logging.error(f"Database error in fetch_all_email_logs: {str(e)}")
        return pd.DataFrame()

def update_lead(session, lead_id, updated_data):
    try:
        lead = session.query(Lead).filter(Lead.id == lead_id).first()
        if lead:
            for key, value in updated_data.items():
                setattr(lead, key, value)
            return True
    except SQLAlchemyError as e:
        logging.error(f"Error updating lead {lead_id}: {str(e)}")
        session.rollback()
    return False

def delete_lead(session, lead_id):
    try:
        lead = session.query(Lead).filter(Lead.id == lead_id).first()
        if lead:
            session.delete(lead)
            return True
    except SQLAlchemyError as e:
        logging.error(f"Error deleting lead {lead_id}: {str(e)}")
        session.rollback()
    return False

def is_valid_email(email):
    try:
        validate_email(email)
        return True
    except EmailNotValidError:
        return False



def view_leads_page():
    st.title("Lead Management Dashboard")
    with db_session() as session:
        if 'leads' not in st.session_state or st.button("Refresh Leads"):
            st.session_state.leads = fetch_leads_with_sources(session)
        if not st.session_state.leads.empty:
            total_leads = len(st.session_state.leads)
            contacted_leads = len(st.session_state.leads[st.session_state.leads['Last Contact'].notna()])
            conversion_rate = (st.session_state.leads['Last Email Status'] == 'sent').mean()

            st.columns(3)[0].metric("Total Leads", f"{total_leads:,}")
            st.columns(3)[1].metric("Contacted Leads", f"{contacted_leads:,}")
            st.columns(3)[2].metric("Conversion Rate", f"{conversion_rate:.2%}")

            st.subheader("Leads Table")
            search_term = st.text_input("Search leads by email, name, company, or source")
            filtered_leads = st.session_state.leads[st.session_state.leads.apply(lambda row: search_term.lower() in str(row).lower(), axis=1)]

            leads_per_page, page_number = 20, st.number_input("Page", min_value=1, value=1)
            start_idx, end_idx = (page_number - 1) * leads_per_page, page_number * leads_per_page

            edited_df = st.data_editor(
                filtered_leads.iloc[start_idx:end_idx],
                column_config={
                    "ID": st.column_config.NumberColumn("ID", disabled=True),
                    "Email": st.column_config.TextColumn("Email"),
                    "First Name": st.column_config.TextColumn("First Name"),
                    "Last Name": st.column_config.TextColumn("Last Name"),
                    "Company": st.column_config.TextColumn("Company"),
                    "Job Title": st.column_config.TextColumn("Job Title"),
                    "Source": st.column_config.TextColumn("Source", disabled=True),
                    "Last Contact": st.column_config.DatetimeColumn("Last Contact", disabled=True),
                    "Last Email Status": st.column_config.TextColumn("Last Email Status", disabled=True),
                    "Delete": st.column_config.CheckboxColumn("Delete")
                },
                disabled=["ID", "Source", "Last Contact", "Last Email Status"],
                hide_index=True,
                num_rows="dynamic"
            )

            if st.button("Save Changes", type="primary"):
                for index, row in edited_df.iterrows():
                    if row['Delete']:
                        if delete_lead_and_sources(session, row['ID']):
                            st.success(f"Deleted lead: {row['Email']}")
                    else:
                        updated_data = {k: row[k] for k in ['Email', 'First Name', 'Last Name', 'Company', 'Job Title']}
                        if update_lead(session, row['ID'], updated_data):
                            st.success(f"Updated lead: {row['Email']}")
                st.rerun()

            st.download_button(
                "Export Filtered Leads to CSV",
                filtered_leads.to_csv(index=False).encode('utf-8'),
                "exported_leads.csv",
                "text/csv"
            )

            st.subheader("Lead Growth")
            if 'Created At' in st.session_state.leads.columns:
                lead_growth = st.session_state.leads.groupby(pd.to_datetime(st.session_state.leads['Created At']).dt.to_period('M')).size().cumsum()
                st.line_chart(lead_growth)
            else:
                st.warning("Created At data is not available for lead growth chart.")

            st.subheader("Email Campaign Performance")
            email_status_counts = st.session_state.leads['Last Email Status'].value_counts()
            st.plotly_chart(px.pie(
                values=email_status_counts.values,
                names=email_status_counts.index,
                title="Distribution of Email Statuses"
            ), use_container_width=True)
        else:
            st.info("No leads available. Start by adding some leads to your campaigns.")

def fetch_leads_with_sources(session):
    try:
        query = session.query(Lead, func.string_agg(LeadSource.url, ', ').label('sources'), func.max(EmailCampaign.sent_at).label('last_contact'), func.string_agg(EmailCampaign.status, ', ').label('email_statuses')).outerjoin(LeadSource).outerjoin(EmailCampaign).group_by(Lead.id)
        return pd.DataFrame([{**{k: getattr(lead, k) for k in ['id', 'email', 'first_name', 'last_name', 'company', 'job_title', 'created_at']}, 'Source': sources, 'Last Contact': last_contact, 'Last Email Status': email_statuses.split(', ')[-1] if email_statuses else 'Not Contacted', 'Delete': False} for lead, sources, last_contact, email_statuses in query.all()])
    except SQLAlchemyError as e:
        logging.error(f"Database error in fetch_leads_with_sources: {str(e)}")
        return pd.DataFrame()

def delete_lead_and_sources(session, lead_id):
    try:
        session.query(LeadSource).filter(LeadSource.lead_id == lead_id).delete()
        lead = session.query(Lead).filter(Lead.id == lead_id).first()
        if lead:
            session.delete(lead)
            return True
    except SQLAlchemyError as e:
        logging.error(f"Error deleting lead {lead_id} and its sources: {str(e)}")
        session.rollback()
    return False

def fetch_search_terms_with_lead_count(session):
    query = (session.query(SearchTerm.term, 
                           func.count(distinct(Lead.id)).label('lead_count'),
                           func.count(distinct(EmailCampaign.id)).label('email_count'))
             .join(LeadSource, SearchTerm.id == LeadSource.search_term_id)
             .join(Lead, LeadSource.lead_id == Lead.id)
             .outerjoin(EmailCampaign, Lead.id == EmailCampaign.lead_id)
             .group_by(SearchTerm.term))
    df = pd.DataFrame(query.all(), columns=['Term', 'Lead Count', 'Email Count'])
    return df

def add_search_term(session, term, campaign_id):
    try:
        new_term = SearchTerm(term=term, campaign_id=campaign_id, created_at=datetime.utcnow())
        session.add(new_term)
        session.commit()
        return new_term.id
    except SQLAlchemyError as e:
        session.rollback()
        logging.error(f"Error adding search term: {str(e)}")
        raise

def get_active_campaign_id():
    return st.session_state.get('active_campaign_id', 1)

def search_terms_page():
    st.markdown("<h1 style='text-align: center; color: #1E88E5;'>Search Terms Dashboard</h1>", unsafe_allow_html=True)
    with db_session() as session:
        search_terms_df = fetch_search_terms_with_lead_count(session)
        if not search_terms_df.empty:
            st.columns(3)[0].metric("Total Search Terms", len(search_terms_df))
            st.columns(3)[1].metric("Total Leads", search_terms_df['Lead Count'].sum())
            st.columns(3)[2].metric("Total Emails Sent", search_terms_df['Email Count'].sum())
            
            tab1, tab2, tab3, tab4, tab5 = st.tabs(["Search Term Groups", "Performance", "Add New Term", "AI Grouping", "Manage Groups"])
            
            with tab1:
                groups = session.query(SearchTermGroup).all()
                groups.append("Ungrouped")
                for group in groups:
                    with st.expander(group.name if isinstance(group, SearchTermGroup) else group, expanded=True):
                        group_id = group.id if isinstance(group, SearchTermGroup) else None
                        terms = session.query(SearchTerm).filter(SearchTerm.group_id == group_id).all() if group_id else session.query(SearchTerm).filter(SearchTerm.group_id == None).all()
                        updated_terms = st_tags(
                            label="",
                            text="Add or remove terms",
                            value=[f"{term.id}: {term.term}" for term in terms],
                            suggestions=[term for term in search_terms_df['Term'] if term not in [f"{t.id}: {t.term}" for t in terms]],
                            key=f"group_{group_id}"
                        )
                        if st.button("Update", key=f"update_{group_id}"):
                            update_search_term_group(session, group_id, updated_terms)
                            st.success("Group updated successfully")
                            st.rerun()
            
            with tab2:
                col1, col2 = st.columns([3, 1])
                with col1:
                    chart_type = st.radio("Chart Type", ["Bar", "Pie"], horizontal=True)
                    fig = px.bar(search_terms_df.nlargest(10, 'Lead Count'), x='Term', y=['Lead Count', 'Email Count'], title='Top 10 Search Terms', labels={'value': 'Count', 'variable': 'Type'}, barmode='group') if chart_type == "Bar" else px.pie(search_terms_df, values='Lead Count', names='Term', title='Lead Distribution')
                    st.plotly_chart(fig, use_container_width=True)
                with col2:
                    st.dataframe(search_terms_df.nlargest(5, 'Lead Count')[['Term', 'Lead Count', 'Email Count']], use_container_width=True)
            
            with tab3:
                col1, col2, col3 = st.columns([2,1,1])
                new_term = col1.text_input("New Search Term")
                campaign_id = get_active_campaign_id()
                group_for_new_term = col2.selectbox("Assign to Group", ["None"] + [f"{g.id}: {g.name}" for g in groups if isinstance(g, SearchTermGroup)], format_func=lambda x: x.split(":")[1] if ":" in x else x)
                if col3.button("Add Term", use_container_width=True) and new_term:
                    add_new_search_term(session, new_term, campaign_id, group_for_new_term)
                    st.success(f"Added: {new_term}")
                    st.rerun()

            with tab4:
                st.subheader("AI-Powered Search Term Grouping")
                ungrouped_terms = session.query(SearchTerm).filter(SearchTerm.group_id == None).all()
                if ungrouped_terms:
                    st.write(f"Found {len(ungrouped_terms)} ungrouped search terms.")
                    if st.button("Group Ungrouped Terms with AI"):
                        with st.spinner("AI is grouping terms..."):
                            grouped_terms = ai_group_search_terms(session, ungrouped_terms)
                            update_search_term_groups(session, grouped_terms)
                            st.success("Search terms have been grouped successfully!")
                            st.rerun()
                else:
                    st.info("No ungrouped search terms found.")

            with tab5:
                st.subheader("Manage Search Term Groups")
                col1, col2 = st.columns(2)
                with col1:
                    new_group_name = st.text_input("New Group Name")
                    if st.button("Create New Group") and new_group_name:
                        create_search_term_group(session, new_group_name)
                        st.success(f"Created new group: {new_group_name}")
                        st.rerun()
                with col2:
                    group_to_delete = st.selectbox("Select Group to Delete", 
                                                   [f"{g.id}: {g.name}" for g in groups if isinstance(g, SearchTermGroup)],
                                                   format_func=lambda x: x.split(":")[1])
                    if st.button("Delete Group") and group_to_delete:
                        group_id = int(group_to_delete.split(":")[0])
                        delete_search_term_group(session, group_id)
                        st.success(f"Deleted group: {group_to_delete.split(':')[1]}")
                        st.rerun()

        else:
            st.info("No search terms available. Add some to your campaigns.")

def update_search_term_group(session, group_id, updated_terms):
    for term_id in [int(term.split(":")[0]) for term in updated_terms]:
        term = session.query(SearchTerm).get(term_id)
        term.group_id = group_id
    session.commit()

def add_new_search_term(session, term, campaign_id, group_id):
    try:
        group_id = int(group_id.split(":")[0]) if group_id != "None" else None
        new_term = SearchTerm(term=term, campaign_id=campaign_id, group_id=group_id, created_at=datetime.utcnow())
        session.add(new_term)
        session.commit()
    except SQLAlchemyError as e:
        session.rollback()
        logging.error(f"Error adding search term: {str(e)}")
        raise

def ai_group_search_terms(session, ungrouped_terms):
    # Implement the logic to group search terms using AI
    # This is just a placeholder example
    grouped_terms = {}
    for term in ungrouped_terms:
        group_name = f"Group {random.randint(1, 3)}"
        if group_name not in grouped_terms:
            grouped_terms[group_name] = []
        grouped_terms[group_name].append(term)
    return grouped_terms

def update_search_term_groups(session, grouped_terms):
    for group_name, terms in grouped_terms.items():
        group = session.query(SearchTermGroup).filter_by(name=group_name).first()
        if not group:
            group = SearchTermGroup(name=group_name)
            session.add(group)
            session.flush()
        for term in terms:
            term.group_id = group.id
    session.commit()

def create_search_term_group(session, group_name):
    try:
        session.add(SearchTermGroup(name=group_name))
        session.commit()
    except Exception as e:
        session.rollback()
        logging.error(f"Error creating search term group: {str(e)}")

def delete_search_term_group(session, group_id):
    try:
        group = session.query(SearchTermGroup).get(group_id)
        if group:
            # Set group_id to None for all search terms in this group
            session.query(SearchTerm).filter(SearchTerm.group_id == group_id).update({SearchTerm.group_id: None})
            session.delete(group)
            session.commit()
    except Exception as e:
        session.rollback()
        logging.error(f"Error deleting search term group: {str(e)}")

def email_templates_page():
    st.header("Email Templates")
    with db_session() as session:
        templates = session.query(EmailTemplate).all()
        with st.expander("Create New Template", expanded=False):
            new_template_name = st.text_input("Template Name", key="new_template_name")
            use_ai = st.checkbox("Use AI to generate template", key="use_ai")
            if use_ai:
                ai_prompt = st.text_area("Enter prompt for AI template generation", key="ai_prompt")
                use_kb = st.checkbox("Use Knowledge Base information", key="use_kb")
                if st.button("Generate Template", key="generate_ai_template"):
                    with st.spinner("Generating template..."):
                        kb_info = get_knowledge_base_info(session, get_active_project_id()) if use_kb else None
                        generated_template = generate_or_adjust_email_template(ai_prompt, kb_info)
                        new_template_subject = generated_template.get("subject", "AI Generated Subject")
                        new_template_body = generated_template.get("body", "")
                        
                        if new_template_name:
                            new_template = EmailTemplate(
                                template_name=new_template_name,
                                subject=new_template_subject,
                                body_content=new_template_body,
                                campaign_id=get_active_campaign_id()
                            )
                            session.add(new_template)
                            session.commit()
                            st.success("AI-generated template created and saved!")
                            templates = session.query(EmailTemplate).all()
                        else:
                            st.warning("Please provide a name for the template before generating.")
                        
                        st.subheader("Generated Template")
                        st.text(f"Subject: {new_template_subject}")
                        st.components.v1.html(wrap_email_body(new_template_body), height=400, scrolling=True)
            else:
                new_template_subject = st.text_input("Subject", key="new_template_subject")
                new_template_body = st.text_area("Body Content", height=200, key="new_template_body")

            if st.button("Create Template", key="create_template_button"):
                if all([new_template_name, new_template_subject, new_template_body]):
                    new_template = EmailTemplate(
                        template_name=new_template_name,
                        subject=new_template_subject,
                        body_content=new_template_body,
                        campaign_id=get_active_campaign_id()
                    )
                    session.add(new_template)
                    session.commit()
                    st.success("New template created successfully!")
                    templates = session.query(EmailTemplate).all()
                else:
                    st.warning("Please fill in all fields to create a new template.")

        if templates:
            st.subheader("Existing Templates")
            for template in templates:
                with st.expander(f"Template: {template.template_name}", expanded=False):
                    col1, col2 = st.columns(2)
                    edited_subject = col1.text_input("Subject", value=template.subject, key=f"subject_{template.id}")
                    is_ai_customizable = col2.checkbox("AI Customizable", value=template.is_ai_customizable, key=f"ai_{template.id}")
                    edited_body = st.text_area("Body Content", value=template.body_content, height=200, key=f"body_{template.id}")
                    
                    ai_adjustment_prompt = st.text_area("AI Adjustment Prompt", key=f"ai_prompt_{template.id}", placeholder="E.g., Make it less marketing-like and mention our main features")
                    
                    col3, col4 = st.columns(2)
                    if col3.button("Apply AI Adjustment", key=f"apply_ai_{template.id}"):
                        with st.spinner("Applying AI adjustment..."):
                            kb_info = get_knowledge_base_info(session, get_active_project_id())
                            adjusted_template = generate_or_adjust_email_template(ai_adjustment_prompt, kb_info, current_template=edited_body)
                            edited_subject = adjusted_template.get("subject", edited_subject)
                            edited_body = adjusted_template.get("body", edited_body)
                            st.success("AI adjustment applied. Please review and save changes.")
                    
                    if col4.button("Save Changes", key=f"save_{template.id}"):
                        template.subject = edited_subject
                        template.body_content = edited_body
                        template.is_ai_customizable = is_ai_customizable
                        session.commit()
                        st.success("Template updated successfully!")
                    
                    st.markdown("### Preview")
                    st.text(f"Subject: {edited_subject}")
                    st.components.v1.html(wrap_email_body(edited_body), height=400, scrolling=True)
                    
                    if st.button("Delete Template", key=f"delete_{template.id}"):
                        session.delete(template)
                        session.commit()
                        st.success("Template deleted successfully!")
                        st.rerun()
        else:
            st.info("No email templates found. Create a new template to get started.")

def get_email_preview(session, template_id, from_email, reply_to):
    template = session.query(EmailTemplate).filter_by(id=template_id).first()
    if template:
        wrapped_content = wrap_email_body(template.body_content)
        return wrapped_content
    return "<p>Template not found</p>"

def fetch_all_search_terms(session):
    return session.query(SearchTerm).all()

def get_knowledge_base_info(session, project_id):
    kb_info = session.query(KnowledgeBase).filter_by(project_id=project_id).first()
    return kb_info.to_dict() if kb_info else None

def get_email_template_by_name(session, template_name):
    return session.query(EmailTemplate).filter_by(template_name=template_name).first()

def bulk_send_page():
    st.title("Bulk Email Sending")
    
    with db_session() as session:
        # Fetch templates and settings
        templates = fetch_email_templates(session)
        email_settings = fetch_email_settings(session)
        
        if not templates or not email_settings:
            st.error("No email templates or settings available. Please set them up first.")
            return

        # Template selection
        col1, col2 = st.columns(2)
        with col1:
            template_option = st.selectbox(
                "Email Template", 
                options=[f"{t.id}: {t.template_name}" for t in templates],
                format_func=lambda x: x.split(":")[1].strip()
            )
            template_id = int(template_option.split(":")[0])
            template = session.query(EmailTemplate).filter_by(id=template_id).first()

        # Email settings
        with col2:
            email_setting = st.selectbox(
                "From Email", 
                options=[f"{s.id}: {s.email}" for s in email_settings],
                format_func=lambda x: f"{x.split(':')[1].strip()}"
            )
            if email_setting:
                setting_id = int(email_setting.split(":")[0])
                setting = next((s for s in email_settings if s.id == setting_id), None)
                if setting:
                    from_email = setting.email
                    reply_to = st.text_input("Reply To", value=setting.email)

        # Send options
        send_option = st.radio(
            "Send to:", 
            ["All Leads", "Specific Email", "Leads from Chosen Search Terms", "Leads from Search Term Groups"]
        )
        
        specific_email = None
        selected_terms = None
        
        if send_option == "Specific Email":
            specific_email = st.text_input("Enter email")
        elif send_option == "Leads from Chosen Search Terms":
            search_terms_with_counts = fetch_search_terms_with_lead_count(session)
            selected_terms = st.multiselect(
                "Select Search Terms",
                options=search_terms_with_counts['Term'].tolist()
            )
            selected_terms = [term.split(" (")[0] for term in selected_terms]
        elif send_option == "Leads from Search Term Groups":
            groups = session.query(SearchTermGroup).all()
            selected_groups = st.multiselect(
                "Select Search Term Groups",
                options=[f"{g.id}: {g.name}" for g in groups]
            )
            if selected_groups:
                group_ids = [int(group.split(':')[0]) for group in selected_groups]
                selected_terms = [t.term for t in session.query(SearchTerm).filter(SearchTerm.group_id.in_(group_ids)).all()]

        exclude_previously_contacted = st.checkbox("Exclude Previously Contacted Domains", value=True)

        st.markdown("### Email Preview")
        st.text(f"From: {from_email}\nReply-To: {reply_to}\nSubject: {template.subject}")
        st.components.v1.html(get_email_preview(session, template_id, from_email, reply_to), height=600, scrolling=True)

        leads = fetch_leads(session, template_id, send_option, specific_email, selected_terms, exclude_previously_contacted)
        total_leads = len(leads)
        eligible_leads = [lead for lead in leads if lead.get('language', template.language) == template.language]
        contactable_leads = [lead for lead in eligible_leads if not (exclude_previously_contacted and lead.get('domain_contacted', False))]

        st.info(f"Total leads: {total_leads}\n"
                f"Leads matching template language ({template.language}): {len(eligible_leads)}\n"
                f"Leads to be contacted: {len(contactable_leads)}")

        if st.button("Send Emails", type="primary"):
            if not contactable_leads:
                st.warning("No leads found matching the selected criteria.")
                return

            # Create containers for progress tracking
            progress_container = st.container()
            status_container = st.container()
            results_container = st.container()

<<<<<<< HEAD
        exclude_previously_contacted = st.checkbox("Exclude Previously Contacted Domains", value=True)

        st.markdown("### Email Preview")
        st.text(f"From: {from_email}\nReply-To: {reply_to}\nSubject: {subject}")
        st.components.v1.html(get_email_preview(session, template_id, from_email, reply_to), height=600, scrolling=True)

        leads = fetch_leads(session, template_id, send_option, specific_email, selected_terms, exclude_previously_contacted)
        total_leads = len(leads)
        eligible_leads = [lead for lead in leads if lead.get('language', template.language) == template.language]
        contactable_leads = [lead for lead in eligible_leads if not (exclude_previously_contacted and lead.get('domain_contacted', False))]

        st.info(f"Total leads: {total_leads}\n"
                f"Leads matching template language ({template.language}): {len(eligible_leads)}\n"
                f"Leads to be contacted: {len(contactable_leads)}")

        if st.button("Send Emails", type="primary"):
            if not contactable_leads:
                st.warning("No leads found matching the selected criteria.")
                return
            progress_bar = st.progress(0)
            status_text = st.empty()
            results = []
            log_container = st.empty()
            logs, sent_count = bulk_send_emails(session, template_id, from_email, reply_to, contactable_leads, progress_bar, status_text, results, log_container)
            st.success(f"Emails sent successfully to {sent_count} leads.")
            st.subheader("Sending Results")
            results_df = pd.DataFrame(results)
            st.dataframe(results_df)
            success_rate = (results_df['Status'] == 'sent').mean()
            st.metric("Email Sending Success Rate", f"{success_rate:.2%}")
=======
            with progress_container:
                progress_bar = st.progress(0)
                status_text = st.empty()
                current_lead = st.empty()
                stats = st.empty()

            results = []
            sent_count = 0
            error_count = 0

            for idx, lead in enumerate(contactable_leads):
                try:
                    # Update progress
                    progress = (idx + 1) / len(contactable_leads)
                    progress_bar.progress(progress)
                    current_lead.text(f"Processing: {lead['Email']}")
                    stats.text(f"Progress: {idx + 1}/{len(contactable_leads)} | Sent: {sent_count} | Errors: {error_count}")

                    # Send email
                    response = send_email_ses(
                        session,
                        from_email,
                        lead['Email'],
                        template.subject,
                        template.body_content,
                        reply_to=reply_to
                    )

                    if response and response.get('MessageId'):
                        status = 'sent'
                        sent_count += 1
                        save_email_campaign(
                            session,
                            lead['Email'],
                            template_id,
                            status,
                            datetime.utcnow(),
                            template.subject,
                            response['MessageId'],
                            template.body_content
                        )
                    else:
                        status = 'failed'
                        error_count += 1

                    results.append({
                        'Email': lead['Email'],
                        'Status': status,
                        'Message ID': response.get('MessageId', 'N/A') if response else 'N/A'
                    })

                except Exception as e:
                    error_count += 1
                    results.append({
                        'Email': lead['Email'],
                        'Status': 'error',
                        'Message ID': 'N/A'
                    })

            # Final status update
            status_text.success(f"Email sending completed!")
            stats.text(f"Final Results: Total: {len(contactable_leads)} | Sent: {sent_count} | Errors: {error_count}")

            # Display results
            with results_container:
                st.subheader("Sending Results")
                results_df = pd.DataFrame(results)
                st.dataframe(results_df)
                success_rate = (results_df['Status'] == 'sent').mean()
                st.metric("Email Sending Success Rate", f"{success_rate:.2%}")
>>>>>>> 8aedd146ba216acc2c06d78a0e438e8d137c5091

def fetch_leads(session, template_id, send_option, specific_email, selected_terms, exclude_previously_contacted):
    try:
        query = session.query(Lead)
        if send_option == "Specific Email":
            query = query.filter(Lead.email == specific_email)
        elif send_option in ["Leads from Chosen Search Terms", "Leads from Search Term Groups"] and selected_terms:
            query = query.join(LeadSource).join(SearchTerm).filter(SearchTerm.term.in_(selected_terms))
        
        if exclude_previously_contacted:
            subquery = session.query(EmailCampaign.lead_id).filter(EmailCampaign.sent_at.isnot(None)).subquery()
            query = query.outerjoin(subquery, Lead.id == subquery.c.lead_id).filter(subquery.c.lead_id.is_(None))
        
        return [{"Email": lead.email, "ID": lead.id} for lead in query.all()]
    except Exception as e:
        logging.error(f"Error fetching leads: {str(e)}")
        return []

def fetch_email_settings(session):
    try:
        settings = session.query(EmailSettings).all()
        return [{"id": setting.id, "name": setting.name, "email": setting.email} for setting in settings]
    except Exception as e:
        logging.error(f"Error fetching email settings: {e}")
        return []

def fetch_search_terms_with_lead_count(session):
    query = (session.query(SearchTerm.term, 
                           func.count(distinct(Lead.id)).label('lead_count'),
                           func.count(distinct(EmailCampaign.id)).label('email_count'))
             .join(LeadSource, SearchTerm.id == LeadSource.search_term_id)
             .join(Lead, LeadSource.lead_id == Lead.id)
             .outerjoin(EmailCampaign, Lead.id == EmailCampaign.lead_id)
             .group_by(SearchTerm.term))
    df = pd.DataFrame(query.all(), columns=['Term', 'Lead Count', 'Email Count'])
    return df

def fetch_search_term_groups(session):
    return [f"{group.id}: {group.name}" for group in session.query(SearchTermGroup).all()]

def fetch_search_terms_for_groups(session, group_ids):
    terms = session.query(SearchTerm).filter(SearchTerm.group_id.in_(group_ids)).all()
    return [term.term for term in terms]

def ai_automation_loop(session, log_container, leads_container):
    automation_logs, total_search_terms, total_emails_sent = [], 0, 0
    while st.session_state.get('automation_status', False):
        try:
            log_container.info("Starting automation cycle")
            kb_info = get_knowledge_base_info(session, get_active_project_id())
            if not kb_info:
                log_container.warning("Knowledge Base not found. Skipping cycle.")
                time.sleep(3600)
                continue
            base_terms = [term.term for term in session.query(SearchTerm).filter_by(project_id=get_active_project_id()).all()]
            optimized_terms = generate_optimized_search_terms(session, base_terms, kb_info)
            st.subheader("Optimized Search Terms")
            st.write(", ".join(optimized_terms))
            total_search_terms = len(optimized_terms)
            progress_bar = st.progress(0)
            for idx, term in enumerate(optimized_terms):
                results = manual_search(session, [term], 10, ignore_previously_fetched=True)
                new_leads = [(save_lead(session, res['Email'], url=res['URL']).id, res['Email']) for res in results['results'] if save_lead(session, res['Email'], url=res['URL'])]
                if new_leads:
                    template = session.query(EmailTemplate).filter_by(project_id=get_active_project_id()).first()
                    if template:
                        from_email = kb_info.get('contact_email', 'hello@indosy.com')
                        reply_to = kb_info.get('contact_email', 'eugproductions@gmail.com')
                        logs, sent_count = bulk_send_emails(session, template.id, from_email, reply_to, [{'Email': email} for _, email in new_leads])
                        automation_logs.extend(logs)
                        total_emails_sent += sent_count
                leads_container.text_area("New Leads Found", "\n".join([email for _, email in new_leads]), height=200)
                progress_bar.progress((idx + 1) / len(optimized_terms))
            st.success(f"Automation cycle completed. Total search terms: {total_search_terms}, Total emails sent: {total_emails_sent}")
            time.sleep(3600)
        except Exception as e:
            log_container.error(f"Critical error in automation cycle: {str(e)}")
            time.sleep(300)
    log_container.info("Automation stopped")
    st.session_state.update({"automation_logs": automation_logs, "total_leads_found": total_search_terms, "total_emails_sent": total_emails_sent})

def display_search_results(results, key_suffix):
    if not results: return st.warning("No results to display.")
    with st.expander("Search Results", expanded=True):
        st.markdown(f"### Total Leads Found: **{len(results)}**")
        for i, res in enumerate(results):
            with st.expander(f"Lead: {res['Email']}", key=f"lead_expander_{key_suffix}_{i}"):
                st.markdown(f"**URL:** [{res['URL']}]({res['URL']})  \n**Title:** {res['Title']}  \n**Description:** {res['Description']}  \n**Tags:** {', '.join(res['Tags'])}  \n**Lead Source:** {res['Lead Source']}  \n**Lead Email:** {res['Email']}")

def perform_quick_scan(session):
    with st.spinner("Performing quick scan..."):
        terms = session.query(SearchTerm).order_by(func.random()).limit(3).all()
        email_setting = fetch_email_settings(session)[0] if fetch_email_settings(session) else None
        from_email = email_setting['email'] if email_setting else None
        reply_to = from_email
        email_template = session.query(EmailTemplate).first()
        res = manual_search(session, [term.term for term in terms], 10, True, False, False, True, "EN", True, st.empty(), from_email, reply_to, f"{email_template.id}: {email_template.template_name}" if email_template else None)
    st.success(f"Quick scan completed! Found {len(res['results'])} new leads.")
    return {"new_leads": len(res['results']), "terms_used": [term.term for term in terms]}

def generate_optimized_search_terms(session, base_terms, kb_info):
    prompt = f"Optimize and expand these search terms for lead generation:\n{', '.join(base_terms)}\n\nConsider:\n1. Relevance to business and target market\n2. Potential for high-quality leads\n3. Variations and related terms\n4. Industry-specific jargon\n\nRespond with a JSON array of optimized terms."
    response = openai_chat_completion([{"role": "system", "content": "You're an AI specializing in optimizing search terms for lead generation. Be concise and effective."}, {"role": "user", "content": prompt}], function_name="generate_optimized_search_terms")
    return response.get('optimized_terms', base_terms) if isinstance(response, dict) else base_terms

def fetch_search_terms_with_lead_count(session):
    query = (session.query(SearchTerm.term, 
                           func.count(distinct(Lead.id)).label('lead_count'),
                           func.count(distinct(EmailCampaign.id)).label('email_count'))
             .join(LeadSource, SearchTerm.id == LeadSource.search_term_id)
             .join(Lead, LeadSource.lead_id == Lead.id)
             .outerjoin(EmailCampaign, Lead.id == EmailCampaign.lead_id)
             .group_by(SearchTerm.term))
    df = pd.DataFrame(query.all(), columns=['Term', 'Lead Count', 'Email Count'])
    return df

def fetch_leads_for_search_terms(session, search_term_ids) -> List[Lead]:
    return session.query(Lead).distinct().join(LeadSource).filter(LeadSource.search_term_id.in_(search_term_ids)).all()

def projects_campaigns_page():
    with db_session() as session:
        st.header("Projects and Campaigns")
        st.subheader("Add New Project")
        with st.form("add_project_form"):
            project_name = st.text_input("Project Name")
            if st.form_submit_button("Add Project"):
                if project_name.strip():
                    try:
                        session.add(Project(project_name=project_name, created_at=datetime.utcnow()))
                        session.commit()
                        st.success(f"Project '{project_name}' added successfully.")
                    except SQLAlchemyError as e:
                        st.error(f"Error adding project: {str(e)}")
                else:
                    st.warning("Please enter a project name.")
        st.subheader("Existing Projects and Campaigns")
        projects = session.query(Project).all()
        for project in projects:
            with st.expander(f"Project: {project.project_name}"):
                st.info("Campaigns share resources and settings within a project.")
                with st.form(f"add_campaign_form_{project.id}"):
                    campaign_name = st.text_input("Campaign Name", key=f"campaign_name_{project.id}")
                    if st.form_submit_button("Add Campaign"):
                        if campaign_name.strip():
                            try:
                                session.add(Campaign(campaign_name=campaign_name, project_id=project.id, created_at=datetime.utcnow()))
                                session.commit()
                                st.success(f"Campaign '{campaign_name}' added to '{project.project_name}'.")
                            except SQLAlchemyError as e:
                                st.error(f"Error adding campaign: {str(e)}")
                        else:
                            st.warning("Please enter a campaign name.")
                campaigns = session.query(Campaign).filter_by(project_id=project.id).all()
                st.write("Campaigns:" if campaigns else f"No campaigns for {project.project_name} yet.")
                for campaign in campaigns:
                    st.write(f"- {campaign.campaign_name}")
        st.subheader("Set Active Project and Campaign")
        project_options = [p.project_name for p in projects]
        if project_options:
            active_project = st.selectbox("Select Active Project", options=project_options, index=0)
            active_project_id = session.query(Project.id).filter_by(project_name=active_project).scalar()
            set_active_project_id(active_project_id)
            active_project_campaigns = session.query(Campaign).filter_by(project_id=active_project_id).all()
            if active_project_campaigns:
                campaign_options = [c.campaign_name for c in active_project_campaigns]
                active_campaign = st.selectbox("Select Active Campaign", options=campaign_options, index=0)
                active_campaign_id = session.query(Campaign.id).filter_by(campaign_name=active_campaign, project_id=active_project_id).scalar()
                set_active_campaign_id(active_campaign_id)
                st.success(f"Active Project: {active_project}, Active Campaign: {active_campaign}")
            else:
                st.warning(f"No campaigns available for {active_project}. Please add a campaign.")
        else:
            st.warning("No projects found. Please add a project first.")

def knowledge_base_page():
    st.title("Knowledge Base")
    with db_session() as session:
        project_options = fetch_projects(session)
        if not project_options: return st.warning("No projects found. Please create a project first.")
        selected_project = st.selectbox("Select Project", options=project_options)
        project_id = int(selected_project.split(":")[0])
        set_active_project_id(project_id)
        kb_entry = session.query(KnowledgeBase).filter_by(project_id=project_id).first()
        with st.form("knowledge_base_form"):
            fields = ['kb_name', 'kb_bio', 'kb_values', 'contact_name', 'contact_role', 'contact_email', 'company_description', 'company_mission', 'company_target_market', 'company_other', 'product_name', 'product_description', 'product_target_customer', 'product_other', 'other_context', 'example_email']
            form_data = {field: st.text_input(field.replace('_', ' ').title(), value=getattr(kb_entry, field, '')) if field in ['kb_name', 'contact_name', 'contact_role', 'contact_email', 'product_name'] else st.text_area(field.replace('_', ' ').title(), value=getattr(kb_entry, field, '')) for field in fields}
            if st.form_submit_button("Save Knowledge Base"):
                try:
                    form_data.update({'project_id': project_id, 'created_at': datetime.utcnow()})
                    if kb_entry:
                        for k, v in form_data.items(): setattr(kb_entry, k, v)
                    else: session.add(KnowledgeBase(**form_data))
                    session.commit()
                    st.success("Knowledge Base saved successfully!", icon="✅")
                except Exception as e: st.error(f"An error occurred while saving the Knowledge Base: {str(e)}")

def autoclient_ai_page():
    st.header("AutoclientAI - Automated Lead Generation")
    with st.expander("Knowledge Base Information", expanded=False):
        with db_session() as session:
            kb_info = get_knowledge_base_info(session, get_active_project_id())
        if not kb_info:
            return st.error("Knowledge Base not found for the active project. Please set it up first.")
        st.json(kb_info)
    user_input = st.text_area("Enter additional context or specific goals for lead generation:", help="This information will be used to generate more targeted search terms.")
    if st.button("Generate Optimized Search Terms", key="generate_optimized_terms"):
        with st.spinner("Generating optimized search terms..."):
            with db_session() as session:
                base_terms = [term.term for term in session.query(SearchTerm).filter_by(project_id=get_active_project_id()).all()]
                optimized_terms = generate_optimized_search_terms(session, base_terms, kb_info)
            if optimized_terms:
                st.session_state.optimized_terms = optimized_terms
                st.success("Search terms optimized successfully!")
                st.subheader("Optimized Search Terms")
                st.write(", ".join(optimized_terms))
            else:
                st.error("Failed to generate optimized search terms. Please try again.")
    if st.button("Start Automation", key="start_automation"):
        st.session_state.update({"automation_status": True, "automation_logs": [], "total_leads_found": 0, "total_emails_sent": 0})
        st.success("Automation started!")
    if st.session_state.get('automation_status', False):
        st.subheader("Automation in Progress")
        progress_bar, log_container, leads_container, analytics_container = st.progress(0), st.empty(), st.empty(), st.empty()
        try:
            with db_session() as session:
                ai_automation_loop(session, log_container, leads_container)
        except Exception as e:
            st.error(f"An error occurred in the automation process: {str(e)}")
            st.session_state.automation_status = False
    if not st.session_state.get('automation_status', False) and st.session_state.get('automation_logs'):
        st.subheader("Automation Results")
        st.metric("Total Leads Found", st.session_state.total_leads_found)
        st.metric("Total Emails Sent", st.session_state.total_emails_sent)
        st.subheader("Automation Logs")
        st.text_area("Logs", "\n".join(st.session_state.automation_logs), height=300)
    if 'email_logs' in st.session_state:
        st.subheader("Email Sending Logs")
        df_logs = pd.DataFrame(st.session_state.email_logs)
        st.dataframe(df_logs)
        success_rate = (df_logs['Status'] == 'sent').mean() * 100
        st.metric("Email Sending Success Rate", f"{success_rate:.2f}%")
    st.subheader("Debug Information")
    st.json(st.session_state)
    st.write("Current function:", autoclient_ai_page.__name__)
    st.write("Session state keys:", list(st.session_state.keys()))

def update_search_terms(session, classified_terms):
    for group, terms in classified_terms.items():
        for term in terms:
            existing_term = session.query(SearchTerm).filter_by(term=term, project_id=get_active_project_id()).first()
            if existing_term:
                existing_term.group = group
            else:
                session.add(SearchTerm(term=term, group=group, project_id=get_active_project_id()))
    session.commit()

def update_results_display(results_container, results):
    results_container.markdown(
        f"""
        <style>
        .results-container {{
            max-height: 400px;
            overflow-y: auto;
            border: 1px solid rgba(49, 51, 63, 0.2);
            border-radius: 0.25rem;
            padding: 1rem;
            background-color: rgba(49, 51, 63, 0.1);
        }}
        .result-entry {{
            margin-bottom: 0.5rem;
            padding: 0.5rem;
            background-color: rgba(255, 255, 255, 0.1);
            border-radius: 0.25rem;
        }}
        </style>
        <div class="results-container">
            <h4>Found Leads ({len(results)})</h4>
            {"".join(f'<div class="result-entry"><strong>{res["Email"]}</strong><br>{res["URL"]}</div>' for res in results[-10:])}
        </div>
        """,
        unsafe_allow_html=True
    )

def automation_control_panel_page():
    st.title("Automation Control Panel")

    col1, col2 = st.columns([2, 1])
    with col1:
        status = "Active" if st.session_state.get('automation_status', False) else "Inactive"
        st.metric("Automation Status", status)
    with col2:
        button_text = "Stop Automation" if st.session_state.get('automation_status', False) else "Start Automation"
        if st.button(button_text, use_container_width=True):
            st.session_state.automation_status = not st.session_state.get('automation_status', False)
            if st.session_state.automation_status:
                st.session_state.automation_logs = []
            st.rerun()

    if st.button("Perform Quick Scan", use_container_width=True):
        with st.spinner("Performing quick scan..."):
            try:
                with db_session() as session:
                    new_leads = session.query(Lead).filter(Lead.is_processed == False).count()
                    session.query(Lead).filter(Lead.is_processed == False).update({Lead.is_processed: True})
                    session.commit()
                    st.success(f"Quick scan completed! Found {new_leads} new leads.")
            except Exception as e:
                st.error(f"An error occurred during quick scan: {str(e)}")

    st.subheader("Real-Time Analytics")
    try:
        with db_session() as session:
            total_leads = session.query(Lead).count()
            emails_sent = session.query(EmailCampaign).count()
            col1, col2 = st.columns(2)
            col1.metric("Total Leads", total_leads)
            col2.metric("Emails Sent", emails_sent)
    except Exception as e:
        st.error(f"An error occurred while displaying analytics: {str(e)}")

    st.subheader("Automation Logs")
    log_container = st.empty()
    update_display(log_container, st.session_state.get('automation_logs', []), "Latest Logs", "log")

    st.subheader("Recently Found Leads")
    leads_container = st.empty()

    if st.session_state.get('automation_status', False):
        st.info("Automation is currently running in the background.")
        try:
            with db_session() as session:
                while st.session_state.get('automation_status', False):
                    kb_info = get_knowledge_base_info(session, get_active_project_id())
                    if not kb_info:
                        st.session_state.automation_logs.append("Knowledge Base not found. Skipping cycle.")
                        time.sleep(3600)
                        continue

                    base_terms = [term.term for term in session.query(SearchTerm).filter_by(project_id=get_active_project_id()).all()]
                    optimized_terms = generate_optimized_search_terms(session, base_terms, kb_info)

                    new_leads_all = []
                    for term in optimized_terms:
                        results = manual_search(session, [term], 10)
                        new_leads = [(res['Email'], res['URL']) for res in results['results'] if save_lead(session, res['Email'], url=res['URL'])]
                        new_leads_all.extend(new_leads)

                        if new_leads:
                            template = session.query(EmailTemplate).filter_by(project_id=get_active_project_id()).first()
                            if template:
                                from_email = kb_info.get('contact_email') or 'hello@indosy.com'
                                reply_to = kb_info.get('contact_email') or 'eugproductions@gmail.com'
                                logs, sent_count = bulk_send_emails(session, template.id, from_email, reply_to, [{'Email': email} for email, _ in new_leads])
                                st.session_state.automation_logs.extend(logs)

                    if new_leads_all:
                        leads_df = pd.DataFrame(new_leads_all, columns=['Email', 'URL'])
                        leads_container.dataframe(leads_df, hide_index=True)
                    else:
                        leads_container.info("No new leads found in this cycle.")

                    update_display(log_container, st.session_state.get('automation_logs', []), "Latest Logs", "log")
                    time.sleep(3600)
        except Exception as e:
            st.error(f"An error occurred in the automation process: {str(e)}")

def get_knowledge_base_info(session, project_id):
    kb = session.query(KnowledgeBase).filter_by(project_id=project_id).first()
    return kb.to_dict() if kb else None

def generate_optimized_search_terms(session, base_terms, kb_info):
    ai_prompt = f"Generate 5 optimized search terms based on: {', '.join(base_terms)}. Context: {kb_info}"
    return get_ai_response(ai_prompt).split('\n')

def update_display(container, items, title, item_type):
    container.markdown(f"<h4>{title}</h4>", unsafe_allow_html=True)
    for item in items[-10:]:
        container.text(item)

def get_search_terms(session):
    return [term.term for term in session.query(SearchTerm).filter_by(project_id=get_active_project_id()).all()]

def get_ai_response(prompt):
    return openai.Completion.create(engine="text-davinci-002", prompt=prompt, max_tokens=100).choices[0].text.strip()

def fetch_email_settings(session):
    try:
        settings = session.query(EmailSettings).all()
        return [{"id": setting.id, "name": setting.name, "email": setting.email} for setting in settings]
    except Exception as e:
        logging.error(f"Error fetching email settings: {e}")
        return []

def bulk_send_emails(session, template_id, from_email, reply_to, leads, progress_bar=None, status_text=None, results=None, log_container=None):
    template = session.query(EmailTemplate).filter_by(id=template_id).first()
    if not template:
        logging.error(f"Email template with ID {template_id} not found.")
        return [], 0

    email_subject = template.subject
    email_content = template.body_content

    logs, sent_count = [], 0
    total_leads = len(leads)

    for index, lead in enumerate(leads):
        try:
            validate_email(lead['Email'])
            response, tracking_id = send_email_ses(session, from_email, lead['Email'], email_subject, email_content, reply_to=reply_to)
            if response:
                status = 'sent'
                message_id = response.get('MessageId', f"sent-{uuid.uuid4()}")
                sent_count += 1
                log_message = f"✅ Email sent to: {lead['Email']}"
            else:
                status = 'failed'
                message_id = f"failed-{uuid.uuid4()}"
                log_message = f"❌ Failed to send email to: {lead['Email']}"
            
            save_email_campaign(session, lead['Email'], template_id, status, datetime.utcnow(), email_subject, message_id, email_content)
            logs.append(log_message)

            if progress_bar:
                progress_bar.progress((index + 1) / total_leads)
            if status_text:
                status_text.text(f"Processed {index + 1}/{total_leads} leads")
            if results is not None:
                results.append({"Email": lead['Email'], "Status": status})

            if log_container:
                log_container.text(log_message)

        except EmailNotValidError:
            log_message = f"❌ Invalid email address: {lead['Email']}"
            logs.append(log_message)
        except Exception as e:
            error_message = f"Error sending email to {lead['Email']}: {str(e)}"
            logging.error(error_message)
            save_email_campaign(session, lead['Email'], template_id, 'failed', datetime.utcnow(), email_subject, f"error-{uuid.uuid4()}", email_content)
            logs.append(f"❌ Error sending email to: {lead['Email']} (Error: {str(e)})")

    return logs, sent_count

def wrap_email_body(body_content):
    return f"""
    <!DOCTYPE html>
    <html lang="en">
    <head>
        <meta charset="UTF-8">
        <meta name="viewport" content="width=device-width, initial-scale=1.0">
        <title>Email Template</title>
        <style>
            body {{
                font-family: Arial, sans-serif;
                line-height: 1.6;
                color: #333;
                max-width: 600px;
                margin: 0 auto;
                padding: 20px;
            }}
        </style>
    </head>
    <body>
        {body_content}
    </body>
    </html>
    """

def fetch_sent_email_campaigns(session):
    try:
        email_campaigns = session.query(EmailCampaign).join(Lead).join(EmailTemplate).options(joinedload(EmailCampaign.lead), joinedload(EmailCampaign.template)).order_by(EmailCampaign.sent_at.desc()).all()
        return pd.DataFrame({
            'ID': [ec.id for ec in email_campaigns],
            'Sent At': [ec.sent_at.strftime("%Y-%m-%d %H:%M:%S") if ec.sent_at else "" for ec in email_campaigns],
            'Email': [ec.lead.email for ec in email_campaigns],
            'Template': [ec.template.template_name for ec in email_campaigns],
            'Subject': [ec.customized_subject or "No subject" for ec in email_campaigns],
            'Content': [ec.customized_content or "No content" for ec in email_campaigns],
            'Status': [ec.status for ec in email_campaigns],
            'Message ID': [ec.message_id or "No message ID" for ec in email_campaigns],
            'Campaign ID': [ec.campaign_id for ec in email_campaigns],
            'Lead Name': [f"{ec.lead.first_name or ''} {ec.lead.last_name or ''}".strip() or "Unknown" for ec in email_campaigns],
            'Lead Company': [ec.lead.company or "Unknown" for ec in email_campaigns]
        })
    except SQLAlchemyError as e:
        logging.error(f"Database error in fetch_sent_email_campaigns: {str(e)}")
        return pd.DataFrame()

def display_logs(log_container, logs, selected_filter, auto_scroll):
    """Display logs with improved styling, filtering, and auto-scroll"""
    if not logs:
        return

    filtered_logs = []
    for log_entry in logs:
        if isinstance(log_entry, dict):
            log_message = log_entry.get('message', '')
            log_level = log_entry.get('level', 'info')
            log_timestamp = log_entry.get('timestamp', '')
        elif isinstance(log_entry, str):
            log_message = log_entry
            log_level = 'info'
            log_timestamp = ''
        else:
            continue

        if selected_filter == 'all' or selected_filter == log_level:
            filtered_logs.append((log_timestamp, log_level, log_message))

    log_html = ""
    for timestamp, level, message in filtered_logs:
        icon = "ℹ️"
        color = "black"
        if level == 'error':
            icon = "❌"
            color = "red"
        elif level == 'success':
            icon = "✅"
            color = "green"
        elif level == 'email':
            icon = "📧"
            color = "blue"
        elif level == 'search':
            icon = "🔍"
            color = "purple"

        log_html += f"<div style='color: {color}; margin-bottom: 5px;'><small>{timestamp}</small> {icon} {message}</div>"

    log_container.markdown(
        f"""
        <div style='
            border: 1px solid #ccc;
            border-radius: 5px;
            padding: 10px;
            margin-bottom: 20px;
            height: 300px;
            overflow-y: auto;
            font-family: monospace;
            font-size: 0.9em;
            line-height: 1.4;
        '>
            {log_html}
        </div>
        """,
        unsafe_allow_html=True
    )

    if auto_scroll:
        js = f"""
        <script>
            var element = window.parent.document.querySelectorAll('div.stMarkdown')[{st.session_state.worker_log_state['update_counter']}];
            element[0].scrollTop = element[0.0].scrollHeight;
        </script>
        """
        st.components.v1.html(js, height=0)

def view_sent_email_campaigns():
    st.header("Sent Email Campaigns")
    try:
        with db_session() as session:
            email_campaigns = fetch_sent_email_campaigns(session)
        if not email_campaigns.empty:
            st.dataframe(email_campaigns)
            st.subheader("Detailed Content")
            selected_campaign = st.selectbox("Select a campaign to view details", email_campaigns['ID'].tolist())
            if selected_campaign:
                campaign_content = email_campaigns[email_campaigns['ID'] == selected_campaign]['Content'].iloc[0]
                st.text_area("Content", campaign_content if campaign_content else "No content available", height=300)
        else:
            st.info("No sent email campaigns found.")
    except Exception as e:
        st.error(f"An error occurred while fetching sent email campaigns: {str(e)}")
        logging.error(f"Error in view_sent_email_campaigns: {str(e)}")

def fetch_logs_for_automation_log(session, automation_log_id):
    automation_log = session.query(AutomationLog).get(automation_log_id)
    if automation_log and automation_log.logs:
        return automation_log.logs
    else:
        return []

def run_automated_search(automation_log_id):
    """Runs the automated_search.py script."""
    subprocess.run(["python", "automated_search.py", str(automation_log_id)])

def cleanup_search_state():
    """Cleans up search state if it's been too long since the last update"""
    if 'worker_log_state' in st.session_state:
        current_time = time.time()
        if current_time - st.session_state.worker_log_state['last_update'] > 3600:  # 1 hour timeout
            st.session_state.worker_log_state = {
                'buffer': [],
                'last_count': 0,
                'last_update': current_time,
                'update_counter': 0,
                'auto_scroll': True
            }

def manual_search_worker_page():
    """Page for manual search worker control."""
    st.title("⚙️ Manual Search Worker")
    
    # Add description
    st.markdown("""
        This page allows you to run and monitor automated search processes. 
        Configure your search settings below and start a worker to begin searching.
    """)

    with st.container():
        # Create containers for dynamic updates
        status_container = st.empty()
        metrics_container = st.container()
        log_container = st.empty()

        with st.form("search_settings_form", border=True):
            st.subheader("🔍 Search Settings")
            
            col1, col2 = st.columns([2, 1])
            with col1:
                # Search terms input with better styling
                search_terms = st_tags(
                    label='Enter search terms:',
                    text='Type a term and press enter to add',
                    value=st.session_state.get('search_terms', []),
                    key='search_terms_input',
                    suggestions=['example term 1', 'example term 2'],
                    maxtags=20
                )
                search_settings = {'search_terms': search_terms}

            with col2:
                st.markdown("##### Search Options")
                search_settings['num_results'] = st.number_input(
                    "Results per term", 
                    min_value=1, 
                    max_value=100, 
                    value=DEFAULT_SEARCH_SETTINGS['num_results']
                )

            # Create two columns for search options
            col3, col4 = st.columns(2)
            with col3:
                search_settings['language'] = st.selectbox(
                    "Search Language",
                    options=['ES', 'EN'],
                    index=0,
                    help="Select the language for search results"
                )
                search_settings['ignore_previously_fetched'] = st.checkbox(
                    "Ignore previously fetched domains",
                    value=DEFAULT_SEARCH_SETTINGS['ignore_previously_fetched'],
                    help="Skip domains that have been processed before"
                )
                search_settings['optimize_english'] = st.checkbox(
                    "Optimize for English",
                    value=DEFAULT_SEARCH_SETTINGS['optimize_english'],
                    help="Optimize search terms for English language"
                )

            with col4:
                search_settings['shuffle_keywords_option'] = st.checkbox(
                    "Shuffle keywords",
                    value=DEFAULT_SEARCH_SETTINGS['shuffle_keywords_option'],
                    help="Randomize the order of search terms"
                )
                search_settings['optimize_spanish'] = st.checkbox(
                    "Optimize for Spanish",
                    value=DEFAULT_SEARCH_SETTINGS['optimize_spanish'],
                    help="Optimize search terms for Spanish language"
                )

            # Email settings in an expander
            with st.expander("📧 Email Settings", expanded=True):
                search_settings['enable_email_sending'] = st.checkbox(
                    "Enable email sending",
                    value=DEFAULT_SEARCH_SETTINGS['enable_email_sending']
                )

                if search_settings['enable_email_sending']:
                    col5, col6 = st.columns(2)
                    with col5:
                        template_options = [(t.id, t.template_name) for t in email_templates]
                        template_id = st.selectbox(
                            "Select Email Template",
                            options=template_options,
                            format_func=lambda x: x[1],
                            help="Choose the email template to use"
                        )
                        search_settings['email_template'] = template_id[0] if template_id else None

                    with col6:
                        email_setting = st.selectbox(
                            "Select Email Settings",
                            options=email_settings,
                            format_func=lambda x: f"{x['name']} ({x['email']})",
                            help="Choose the email settings to use"
                        )
                        if email_setting:
                            search_settings['from_email'] = email_setting['email']
                            search_settings['reply_to'] = email_setting['email']

            # Submit button with custom styling
            col7, col8, col9 = st.columns([2, 1, 2])
            with col8:
                submitted = st.form_submit_button(
                    "Start Worker",
                    type="primary",
                    use_container_width=True
                )

    # Display active workers in a nice card layout
    if st.session_state.get('background_processes', {}):
        st.markdown("### 🔄 Active Workers")
        
        for log_id, process in list(st.session_state.background_processes.items()):
            with st.container():
                st.markdown("""
                    <style>
                        .worker-card {
                            border: 1px solid #e0e0e0;
                            border-radius: 10px;
                            padding: 20px;
                            margin: 10px 0;
                            background-color: #f8f9fa;
                        }
                    </style>
                """, unsafe_allow_html=True)
                
                with st.container():
                    col1, col2, col3 = st.columns([2, 1, 1])
                    with col1:
                        automation_log = session.query(AutomationLog).get(log_id)
                        if automation_log:
                            st.markdown(f"**Worker {process.pid}**")
                            st.caption(f"Status: {automation_log.status}")
                    with col2:
                        if automation_log and automation_log.leads_gathered:
                            st.metric("Leads Found", automation_log.leads_gathered)
                    with col3:
                        st.button(
                            "⏹️ Stop Worker",
                            key=f"stop_{log_id}",
                            type="secondary",
                            use_container_width=True
                        )

    # Display logs in a scrollable container with better styling
    if st.session_state.get('background_processes', {}):
        st.markdown("### 📋 Worker Logs")
        st.markdown("""
            <style>
                .log-container {
                    max-height: 400px;
                    overflow-y: auto;
                    border: 1px solid #e0e0e0;
                    border-radius: 10px;
                    padding: 15px;
                    background-color: #f8f9fa;
                    font-family: monospace;
                }
                .log-entry {
                    margin: 5px 0;
                    padding: 5px;
                    border-bottom: 1px solid #eee;
                }
            </style>
        """, unsafe_allow_html=True)

        with st.container():
            for log_id in st.session_state.background_processes:
                automation_log = session.query(AutomationLog).get(log_id)
                if automation_log and automation_log.logs:
                    for log in automation_log.logs:
                        if isinstance(log, dict):
                            log_container.markdown(
                                f"<div class='log-entry'>"
                                f"{log.get('timestamp', '')} - "
                                f"<span style='color: {'green' if log.get('level') == 'success' else 'red' if log.get('level') == 'error' else 'blue'}'>"
                                f"{log.get('level', 'info')}</span>: "
                                f"{log.get('message', '')}"
                                f"</div>",
                                unsafe_allow_html=True
                            )

def initialize_settings():
    """Initialize default settings if they don't exist"""
    with db_session() as session:
        if not session.query(Settings).filter_by(setting_type='general').first():
            default_settings = Settings(
                name='general_settings',
                setting_type='general',
                value={
                    'enable_ai': True,
                    'debug_mode': False,
                    'default_language': 'ES',
                    'max_search_results': 50,
                    'email_batch_size': 10
                }
            )
            session.add(default_settings)
            session.commit()

def check_database_state():
    """Check database health and connection"""
    with db_session() as session:
        try:
            # Test basic queries
            session.query(Lead).count()
            session.query(Campaign).count()
            session.query(EmailTemplate).count()
            return True
        except Exception as e:
            logger.error(f"Database health check failed: {str(e)}")
            return False

def get_active_project_id():
    """Get the currently active project ID from session state"""
    return st.session_state.get('current_project_id')

def set_active_project_id(project_id):
    """Set the active project ID in session state"""
    st.session_state.current_project_id = project_id

def get_active_campaign_id():
    """Get the currently active campaign ID from session state"""
    return st.session_state.get('current_campaign_id')

def set_active_campaign_id(campaign_id):
    """Set the active campaign ID in session state"""
    st.session_state.current_campaign_id = campaign_id

def safe_datetime_compare(date1, date2):
    """Safely compare two datetime objects, handling None values"""
    if date1 is None and date2 is None:
        return 0
    if date1 is None:
        return -1
    if date2 is None:
        return 1
    return -1 if date1 < date2 else 1 if date1 > date2 else 0

def validate_and_clean_email(email):
    """Validate and clean an email address"""
    try:
        if not email:
            return None
        # Remove any whitespace
        email = email.strip()
        # Validate email
        valid = validate_email(email)
        return valid.email
    except EmailNotValidError:
        return None

def process_email_template(template_content, lead_info=None, kb_info=None):
    """Process an email template with lead and knowledge base information"""
    if not template_content:
        return ""
    
    try:
        # Replace lead-specific placeholders
        if lead_info:
            template_content = template_content.replace("{first_name}", lead_info.get('first_name', ''))
            template_content = template_content.replace("{last_name}", lead_info.get('last_name', ''))
            template_content = template_content.replace("{company}", lead_info.get('company', ''))
            template_content = template_content.replace("{job_title}", lead_info.get('job_title', ''))
        
        # Replace knowledge base placeholders
        if kb_info:
            template_content = template_content.replace("{company_name}", kb_info.get('company_name', ''))
            template_content = template_content.replace("{product_name}", kb_info.get('product_name', ''))
            template_content = template_content.replace("{contact_name}", kb_info.get('contact_name', ''))
            template_content = template_content.replace("{contact_role}", kb_info.get('contact_role', ''))
        
        return template_content
    except Exception as e:
        logging.error(f"Error processing email template: {str(e)}")
        return template_content

def check_email_limits(session, email_settings):
    """Check if email sending is within configured limits"""
    try:
        if not email_settings:
            return {'can_send': False, 'daily_remaining': 0, 'hourly_remaining': 0}
        
        # Get current time
        now = datetime.utcnow()
        today_start = now.replace(hour=0, minute=0, second=0, microsecond=0)
        hour_start = now.replace(minute=0, second=0, microsecond=0)
        
        # Count emails sent today
        daily_sent = session.query(EmailCampaign).filter(
            EmailCampaign.sent_at >= today_start
        ).count()
        
        # Count emails sent this hour
        hourly_sent = session.query(EmailCampaign).filter(
            EmailCampaign.sent_at >= hour_start
        ).count()
        
        # Check against limits
        daily_remaining = email_settings.daily_limit - daily_sent if email_settings.daily_limit else float('inf')
        hourly_remaining = email_settings.hourly_limit - hourly_sent if email_settings.hourly_limit else float('inf')
        
        can_send = daily_remaining > 0 and hourly_remaining > 0
        
        return {
            'can_send': can_send,
            'daily_remaining': daily_remaining if daily_remaining != float('inf') else 'unlimited',
            'hourly_remaining': hourly_remaining if hourly_remaining != float('inf') else 'unlimited'
        }
        
    except Exception as e:
        logging.error(f"Error checking email limits: {str(e)}")
        return {'can_send': False, 'daily_remaining': 0, 'hourly_remaining': 0}

def initialize_pages():
    return {
        "🔍 Manual Search": manual_search_page,
        "📦 Bulk Send": bulk_send_page,
        "👥 View Leads": view_leads_page,
        "🔑 Search Terms": search_terms_page,
        "✉️ Email Templates": email_templates_page,
        "📚 Knowledge Base": knowledge_base_page,
        "🤖 AutoclientAI": autoclient_ai_page,
        "⚙️ Automation Control": automation_control_panel_page,
        "⚙️ Manual Search Worker": manual_search_worker_page,
        "📨 Email Logs": view_campaign_logs,
        "🔄 Settings": settings_page,
        "📨 Sent Campaigns": view_sent_email_campaigns,
        "🚀 Projects & Campaigns": projects_campaigns_page
    }

def initialize_session_state():
    """Initialize session state variables."""
    if 'active_page' not in st.session_state:
        st.session_state.active_page = 'Manual Search'
    if 'search_results' not in st.session_state:
        st.session_state.search_results = []
    if 'current_project_id' not in st.session_state:
        st.session_state.current_project_id = None
    if 'current_campaign_id' not in st.session_state:
        st.session_state.current_campaign_id = None
    if 'edit_template_id' not in st.session_state:
        st.session_state.edit_template_id = None
    if 'search_terms' not in st.session_state:
        st.session_state.search_terms = []
    if 'search_term_groups' not in st.session_state:
        st.session_state.search_term_groups = []
    if 'background_processes' not in st.session_state:
        st.session_state.background_processes = {}
    if 'process_logs' not in st.session_state:
        st.session_state.process_logs = {}
    if 'automation_status' not in st.session_state:
        st.session_state.automation_status = 'stopped'
    if 'initialized' not in st.session_state:
        st.session_state.initialized = True

def check_database_connection():
    """Check if database connection is working."""
    try:
        with db_session() as session:
            session.execute(text("SELECT 1"))
        return True
    except Exception as e:
        logging.error(f"Database connection error: {str(e)}")
        return False

def check_email_service():
    """Check if email service is available."""
    try:
        with db_session() as session:
            settings = session.query(EmailSettings).first()
            if not settings:
                return False
            
            if settings.provider == 'ses':
                aws_session = boto3.Session(
                    aws_access_key_id=settings.aws_access_key_id,
                    aws_secret_access_key=settings.aws_secret_access_key,
                    region_name=settings.aws_region
                )
                ses_client = aws_session.client('ses')
                ses_client.get_send_quota()
            else:
                with smtplib.SMTP(settings.smtp_server, settings.smtp_port) as server:
                    server.starttls()
                    server.login(settings.smtp_username, settings.smtp_password)
            return True
    except Exception as e:
        logging.error(f"Email service check error: {str(e)}")
        return False

def initialize_settings():
    """Initialize database and required settings."""
    with db_session() as session:
        try:
            # Create default settings if they don't exist
            if not session.query(Settings).filter_by(setting_type='general').first():
                default_settings = Settings(
                    name='general_settings',
                    setting_type='general',
                    value={
                        'enable_ai': True,
                        'debug_mode': False,
                        'default_language': 'ES',
                        'max_search_results': 50,
                        'email_batch_size': 10
                    }
                )
                session.add(default_settings)
                session.commit()

            # Initialize session state
            initialize_session_state()

            # Check database connection
            if not check_database_connection():
                st.error("Database connection failed. Please check your configuration.")
                return False

            # Check email service
            if not check_email_service():
                st.warning("Email service configuration is incomplete or invalid.")

            return True

        except Exception as e:
            logging.error(f"Failed to initialize settings: {str(e)}")
            st.error(f"Failed to initialize settings: {str(e)}")
            return False

def initialize_pages():
    return {
        "🔍 Manual Search": manual_search_page,
        "📦 Bulk Send": bulk_send_page,
        "👥 View Leads": view_leads_page,
        "🔑 Search Terms": search_terms_page,
        "✉️ Email Templates": email_templates_page,
        "📚 Knowledge Base": knowledge_base_page,
        "🤖 AutoclientAI": autoclient_ai_page,
        "⚙️ Automation Control": automation_control_panel_page,
        "⚙️ Manual Search Worker": manual_search_worker_page,
        "📨 Email Logs": view_campaign_logs,
        "🔄 Settings": settings_page,
        "📨 Sent Campaigns": view_sent_email_campaigns,
        "🚀 Projects & Campaigns": projects_campaigns_page
    }

def main():
    st.set_page_config(
        page_title="AutoclientAI",
        page_icon="🤖",
        layout="wide",
        initial_sidebar_state="expanded"
    )

    # Initialize settings and check database state
    if not initialize_settings():
        st.error("Failed to initialize application. Please check the logs and configuration.")
        return

    # Initialize pages
    pages = initialize_pages()

    st.sidebar.title("AutoclientAI")
    st.sidebar.markdown("Select a page to navigate through the application.")

    with st.sidebar:
        selected = option_menu(
            menu_title="Navigation",
            options=list(pages.keys()),
            icons=["search", "send", "people", "key", "envelope", "folder", "book", "robot", "gear", "list-check", "gear", "envelope-open", "gear", "list-check"],
            menu_icon="cast",
            default_index=0
        )

    # Handle page navigation with error handling
    try:
        # Check if project is selected for pages that require it
        if selected not in ["🔄 Settings", "🚀 Projects & Campaigns"] and not get_active_project_id():
            st.warning("Please select a project first")
            pages["🚀 Projects & Campaigns"]()
        else:
            # Render selected page
            pages[selected]()
    except Exception as e:
        st.error(f"An error occurred: {str(e)}")
        logging.exception("An error occurred in the main function")
        st.write("Please try refreshing the page or contact support if the issue persists.")

    # Add footer
    st.sidebar.markdown("---")
    st.sidebar.info("© 2024 AutoclientAI. All rights reserved.")

if __name__ == "__main__":
    main()<|MERGE_RESOLUTION|>--- conflicted
+++ resolved
@@ -27,13 +27,6 @@
 from email.mime.text import MIMEText
 from email.mime.multipart import MIMEMultipart
 from contextlib import contextmanager
-<<<<<<< HEAD
-<<<<<<< HEAD
-#database info
-=======
-
->>>>>>> 8aedd146ba216acc2c06d78a0e438e8d137c5091
-=======
 import subprocess
 import threading
 from threading import local
@@ -68,7 +61,6 @@
 http.mount("http://", adapter)
 
 # Database configuration
->>>>>>> 41099e1a
 DB_HOST = os.getenv("SUPABASE_DB_HOST")
 DB_NAME = os.getenv("SUPABASE_DB_NAME")
 DB_USER = os.getenv("SUPABASE_DB_USER")
@@ -184,14 +176,6 @@
     company = Column(Text)
     job_title = Column(Text)
     created_at = Column(DateTime(timezone=True), server_default=func.now())
-<<<<<<< HEAD
-<<<<<<< HEAD
-    # Remove the domain column
-=======
-    is_processed = Column(Boolean, default=False)
->>>>>>> 8aedd146ba216acc2c06d78a0e438e8d137c5091
-=======
->>>>>>> 41099e1a
     campaign_leads = relationship("CampaignLead", back_populates="lead")
     lead_sources = relationship("LeadSource", back_populates="lead")
     email_campaigns = relationship("EmailCampaign", back_populates="lead")
@@ -338,18 +322,9 @@
     aws_access_key_id = Column(Text)
     aws_secret_access_key = Column(Text)
     aws_region = Column(Text)
-<<<<<<< HEAD
-<<<<<<< HEAD
-=======
-    daily_limit = Column(BigInteger)
-    hourly_limit = Column(BigInteger)
-    is_active = Column(Boolean, default=True)
->>>>>>> 8aedd146ba216acc2c06d78a0e438e8d137c5091
-=======
     daily_limit = Column(BigInteger)  # Add daily limit column
     hourly_limit = Column(BigInteger)  # Add hourly limit column
     is_active = Column(Boolean, default=True)  # Add is_active column
->>>>>>> 41099e1a
 
 DATABASE_URL = os.environ.get("DATABASE_URL")
 if not DATABASE_URL:
@@ -377,336 +352,21 @@
 def settings_page():
     st.title("Settings")
     with db_session() as session:
-<<<<<<< HEAD
-        general_settings = session.query(Settings).filter_by(setting_type='general').first() or Settings(name='General Settings', setting_type='general', value={})
-        st.header("General Settings")
-        with st.form("general_settings_form"):
-            openai_api_key = st.text_input("OpenAI API Key", value=general_settings.value.get('openai_api_key', ''), type="password")
-            openai_api_base = st.text_input("OpenAI API Base URL", value=general_settings.value.get('openai_api_base', 'https://api.openai.com/v1'))
-            openai_model = st.text_input("OpenAI Model", value=general_settings.value.get('openai_model', 'gpt-4o-mini'))
-            if st.form_submit_button("Save General Settings"):
-                general_settings.value = {'openai_api_key': openai_api_key, 'openai_api_base': openai_api_base, 'openai_model': openai_model}
-                session.add(general_settings)
-                session.commit()
-                st.success("General settings saved successfully!")
-
-        st.header("Email Settings")
-        email_settings = session.query(EmailSettings).all()
-        for setting in email_settings:
-            with st.expander(f"{setting.name} ({setting.email})"):
-                st.write(f"Provider: {setting.provider}")
-                st.write(f"{'SMTP Server: ' + setting.smtp_server if setting.provider == 'smtp' else 'AWS Region: ' + setting.aws_region}")
-                if st.button(f"Delete {setting.name}", key=f"delete_{setting.id}"):
-                    session.delete(setting)
-                    session.commit()
-                    st.success(f"Deleted {setting.name}")
-                    st.rerun()
-
-<<<<<<< HEAD
-        edit_id = st.selectbox("Edit existing setting", ["New Setting"] + [f"{s.id}: {s.name}" for s in email_settings])
-        edit_setting = session.query(EmailSettings).get(int(edit_id.split(":")[0])) if edit_id != "New Setting" else None
-        with st.form("email_setting_form"):
-            name = st.text_input("Name", value=edit_setting.name if edit_setting else "", placeholder="e.g., Company Gmail")
-            email = st.text_input("Email", value=edit_setting.email if edit_setting else "", placeholder="your.email@example.com")
-            provider = st.selectbox("Provider", ["smtp", "ses"], index=0 if edit_setting and edit_setting.provider == "smtp" else 1)
-            if provider == "smtp":
-                smtp_server = st.text_input("SMTP Server", value=edit_setting.smtp_server if edit_setting else "", placeholder="smtp.gmail.com")
-                smtp_port = st.number_input("SMTP Port", min_value=1, max_value=65535, value=edit_setting.smtp_port if edit_setting else 587)
-                smtp_username = st.text_input("SMTP Username", value=edit_setting.smtp_username if edit_setting else "", placeholder="your.email@gmail.com")
-                smtp_password = st.text_input("SMTP Password", type="password", value=edit_setting.smtp_password if edit_setting else "", placeholder="Your SMTP password")
-            else:
-                aws_access_key_id = st.text_input("AWS Access Key ID", value=edit_setting.aws_access_key_id if edit_setting else "", placeholder="AKIAIOSFODNN7EXAMPLE")
-                aws_secret_access_key = st.text_input("AWS Secret Access Key", type="password", value=edit_setting.aws_secret_access_key if edit_setting else "", placeholder="wJalrXUtnFEMI/K7MDENG/bPxRfiCYEXAMPLEKEY")
-                aws_region = st.text_input("AWS Region", value=edit_setting.aws_region if edit_setting else "", placeholder="us-west-2")
-            if st.form_submit_button("Save Email Setting"):
-                setting_data = {k: v for k, v in locals().items() if k in ['name', 'email', 'provider', 'smtp_server', 'smtp_port', 'smtp_username', 'smtp_password', 'aws_access_key_id', 'aws_secret_access_key', 'aws_region'] and v is not None}
-                try:
-                    if edit_setting:
-                        for k, v in setting_data.items():
-                            setattr(edit_setting, k, v)
-                    else:
-                        new_setting = EmailSettings(**setting_data)
-                        session.add(new_setting)
-                    session.commit()
-                    st.success("Email setting saved successfully!")
-=======
-                if st.form_submit_button("Add Email Setting"):
-                    try:
-                        new_setting = EmailSettings(
-                            name=name,
-                            email=email,
-                            provider=provider,
-                            daily_limit=daily_limit,
-                            hourly_limit=hourly_limit,
-                            is_active=is_active,
-                            project_id=get_active_project_id()
-                        )
-                        
-                        if provider == "AWS SES":
-                            new_setting.aws_access_key_id = aws_access_key
-                            new_setting.aws_secret_access_key = aws_secret_key
-                            new_setting.aws_region = aws_region
-                        else:
-                            new_setting.smtp_server = smtp_server
-                            new_setting.smtp_port = smtp_port
-                            new_setting.smtp_username = smtp_username
-                            new_setting.smtp_password = smtp_password
-                        
-                        session.add(new_setting)
-                        session.commit()
-                        st.success("Email setting added successfully!")
-                        st.rerun()
-                    except Exception as e:
-                        st.error(f"Error adding email setting: {str(e)}")
-                        session.rollback()
-=======
         try:
             # Email Settings
             st.subheader("Email Settings")
-            
-            # Fetch existing settings
-            email_settings = session.query(EmailSettings).all()
-            
-            # Display existing settings
-            if email_settings:
-                settings_data = []
-                for setting in email_settings:
-                    settings_data.append({
-                        'ID': setting.id,
-                        'Name': setting.name,
-                        'Email': setting.email,
-                        'Provider': setting.provider,
-                        'Daily Limit': setting.daily_limit or 'No limit',
-                        'Hourly Limit': setting.hourly_limit or 'No limit',
-                        'Active': '✓' if setting.is_active else '✗'
-                    })
-                
-                df = pd.DataFrame(settings_data)
-                st.dataframe(
-                    df,
-                    hide_index=True,
-                    column_config={
-                        'ID': st.column_config.NumberColumn('ID'),
-                        'Name': st.column_config.TextColumn('Name'),
-                        'Email': st.column_config.TextColumn('Email'),
-                        'Provider': st.column_config.TextColumn('Provider'),
-                        'Daily Limit': st.column_config.TextColumn('Daily Limit'),
-                        'Hourly Limit': st.column_config.TextColumn('Hourly Limit'),
-                        'Active': st.column_config.TextColumn('Active')
-                    }
-                )
-
-            # Add new email setting
-            st.subheader("Add Email Setting")
-            with st.form("email_setting_form"):
-                col1, col2 = st.columns(2)
-                
-                with col1:
-                    name = st.text_input("Setting Name")
-                    email = st.text_input("Email Address")
-                    provider = st.selectbox("Provider", ["AWS SES", "SMTP"])
-                    
-                with col2:
-                    daily_limit = st.number_input("Daily Limit", min_value=0, step=1, value=100)
-                    hourly_limit = st.number_input("Hourly Limit", min_value=0, step=1, value=20)
-                    is_active = st.checkbox("Active", value=True)
-                
-                submitted = st.form_submit_button("Add Setting")
-                if submitted:
-                    if not all([name, email, provider]):
-                        st.error("All fields are required")
-                    else:
-                        try:
-                            with db_session() as session:
-                                new_setting = EmailSettings(
-                                    name=name,
-                                    email=email,
-                                    provider=provider,
-                                    daily_limit=daily_limit,
-                                    hourly_limit=hourly_limit,
-                                    is_active=is_active
-                                )
-                                session.add(new_setting)
-                                session.commit()
-                                st.success("Email setting added successfully")
-                                st.rerun()
-                        except Exception as e:
-                            st.error(f"Error adding email setting: {e}")
->>>>>>> 41099e1a
-
-            # Application Settings
-            st.subheader("Application Settings")
-            
-            # Fetch current settings
-            app_settings = session.query(Settings).filter_by(setting_type='application').first()
-            current_settings = app_settings.value if app_settings else {}
-            
-            # General settings
-            with st.form("app_settings_form"):
-                enable_ai = st.checkbox(
-                    "Enable AI Features",
-                    value=current_settings.get('enable_ai', True)
-                )
-                
-                debug_mode = st.checkbox(
-                    "Debug Mode",
-                    value=current_settings.get('debug_mode', False)
-                )
-
-                default_language = st.selectbox(
-                    "Default Language",
-                    options=["ES", "EN"],
-                    index=0 if current_settings.get('default_language', 'ES') == 'ES' else 1
-                )
-                
-                max_search_results = st.number_input(
-                    "Max Search Results per Term",
-                    min_value=1,
-                    value=current_settings.get('max_search_results', 50)
-                )
-                
-                email_batch_size = st.number_input(
-                    "Email Batch Size",
-                    min_value=1,
-                    value=current_settings.get('email_batch_size', 10)
-                )
-                
-                if st.form_submit_button("Save Settings"):
-                    try:
-                        new_settings = {
-                            'enable_ai': enable_ai,
-                            'debug_mode': debug_mode,
-                            'default_language': default_language,
-                            'max_search_results': max_search_results,
-                            'email_batch_size': email_batch_size
-                        }
-                        
-                        if app_settings:
-                            app_settings.value = new_settings
-                        else:
-                            app_settings = Settings(
-                                name='application_settings',
-                                setting_type='application',
-                                value=new_settings
-                            )
-                            session.add(app_settings)
-                        
-                        session.commit()
-                        st.success("Application settings saved successfully!")
-                    except Exception as e:
-                        st.error(f"Error saving application settings: {str(e)}")
-
-            # AI Settings
-            st.subheader("AI Settings")
-            ai_settings = session.query(Settings).filter_by(setting_type='ai').first()
-            current_ai_settings = ai_settings.value if ai_settings else {}
-
-            with st.form("ai_settings_form"):
-                api_key = st.text_input(
-                    "API Key",
-                    value=current_ai_settings.get('api_key', ''),
-                    type="password"
-                )
-
-                api_base_url = st.text_input(
-                    "API Base URL",
-                    value=current_ai_settings.get('api_base_url', 'https://api.openai.com/v1')
-                )
-
-                model = st.selectbox(
-                    "Model",
-                    options=["gpt-4", "gpt-3.5-turbo", "Qwen/Qwen2.5-72B-Instruct"],
-                    index=0 if current_ai_settings.get('model_name', 'gpt-4') == 'gpt-4' else 
-                          (1 if current_ai_settings.get('model_name') == 'gpt-3.5-turbo' else 2)
-                )
-
-                max_tokens = st.number_input(
-                    "Max Tokens per Request",
-                    min_value=100,
-                    max_value=4000,
-                    value=int(current_ai_settings.get('max_tokens', 1500))
-                )
-
-                temperature = st.slider(
-                    "Temperature",
-                    min_value=0.0,
-                    max_value=1.0,
-                    value=float(current_ai_settings.get('temperature', 0.7)),
-                    step=0.1
-                )
-
-                if st.form_submit_button("Save AI Settings"):
-                    try:
-                        new_ai_settings = {
-                            'api_key': api_key,
-                            'api_base_url': api_base_url,
-                            'model_name': model,
-                            'max_tokens': max_tokens,
-                            'temperature': temperature,
-                            'inference_api': model.startswith('Qwen/')
-                        }
-
-                        if ai_settings:
-                            ai_settings.value = new_ai_settings
-                        else:
-                            ai_settings = Settings(
-                                name='ai_settings',
-                                setting_type='ai',
-                                value=new_ai_settings
-                            )
-                            session.add(ai_settings)
-
-                        session.commit()
-                        st.success("AI settings saved successfully!")
-                    except Exception as e:
-                        st.error(f"Error saving AI settings: {str(e)}")
-                        session.rollback()
-
-            # Database Information
-            st.subheader("Database Information")
-            
-            # Get table statistics
-            stats = {
-                'Projects': session.query(Project).count(),
-                'Campaigns': session.query(Campaign).count(),
-                'Leads': session.query(Lead).count(),
-                'Search Terms': session.query(SearchTerm).count(),
-                'Email Templates': session.query(EmailTemplate).count(),
-                'Email Campaigns': session.query(EmailCampaign).count()
-            }
-            
-            # Display statistics
-            col1, col2, col3 = st.columns(3)
-            for i, (table, count) in enumerate(stats.items()):
-                with [col1, col2, col3][i % 3]:
-                    st.metric(table, count)
-            
-            # Database maintenance
-            st.subheader("Database Maintenance")
-            
-            if st.button("Check Database Health"):
-                try:
-                    check_database_state()
-                    st.success("Database health check completed successfully!")
-                except Exception as e:
-                    st.error(f"Database health check failed: {str(e)}")
             
             if st.button("Create Default Settings"):
                 try:
                     initialize_settings()
                     st.success("Default settings created successfully!")
->>>>>>> 8aedd146ba216acc2c06d78a0e438e8d137c5091
                     st.rerun()
                 except Exception as e:
                     st.error(f"Error saving email setting: {str(e)}")
                     session.rollback()
-
-<<<<<<< HEAD
-=======
         except Exception as e:
             st.error(f"Error loading settings: {str(e)}")
 
->>>>>>> 8aedd146ba216acc2c06d78a0e438e8d137c5091
 def send_email_ses(session, from_email, to_email, subject, body, charset='UTF-8', reply_to=None, ses_client=None):
     email_settings = session.query(EmailSettings).filter_by(email=from_email).first()
     if not email_settings:
@@ -802,26 +462,39 @@
     return new_campaign
 
 def update_log(log_container, message, level='info'):
-    icon = {'info': '🔵', 'success': '🟢', 'warning': '🟠', 'error': '🔴', 'email_sent': '🟣'}.get(level, '⚪')
+    # Set icon based on level
+    icon = {
+        'info': '📝',
+        'success': '✅',
+        'warning': '⚠️',
+        'error': '❌'
+    }.get(level, '📝')
+    
     log_entry = f"{icon} {message}"
     
-<<<<<<< HEAD
     # Simple console logging without HTML
     print(f"{icon} {message.split('<')[0]}")  # Only print the first part of the message before any HTML tags
     
-=======
     # Initialize log entries in session state if not present
->>>>>>> 8aedd146ba216acc2c06d78a0e438e8d137c5091
     if 'log_entries' not in st.session_state:
         st.session_state.log_entries = []
     
     # HTML-formatted log entry for Streamlit display
-    html_log_entry = f"{icon} {message}"
-    st.session_state.log_entries.append(html_log_entry)
+    timestamp = datetime.now().strftime('%H:%M:%S')
+    log_html = f"""
+    <div style='margin-bottom: 5px; padding: 8px; border-radius: 4px; background-color: {"#e8f4ea" if level == "success" else "#fff3e6" if level == "warning" else "#ffe6e6" if level == "error" else "#f0f2f6"}'>
+        <span style='opacity: 0.6'>{timestamp}</span> {icon} {message}
+    </div>
+    """
     
-    # Update the Streamlit display with all logs
-    log_html = f"<div style='height: 300px; overflow-y: auto; font-family: monospace; font-size: 0.8em; line-height: 1.2;'>{'<br>'.join(st.session_state.log_entries)}</div>"
-    log_container.markdown(log_html, unsafe_allow_html=True)
+    try:
+        # Add to session state
+        st.session_state.log_entries.append(log_html)
+        
+        # Update display
+        log_container.markdown(log_html, unsafe_allow_html=True)
+    except Exception as e:
+        print(f"Error updating log: {str(e)}")
 
 def optimize_search_term(search_term, language):
     """Optimizes search term based on language."""
@@ -885,20 +558,12 @@
                     
                     response = requests.get(url, timeout=10, verify=False, headers={'User-Agent': ua.random})
                     response.raise_for_status()
-<<<<<<< HEAD
                     html_content, soup = response.text, BeautifulSoup(response.text, 'html.parser')
                     
                     # Extract all emails from the page
                     emails = extract_emails_from_html(html_content)
                     valid_emails = [email for email in emails if is_valid_email(email)]
                     update_log(log_container, f"Found {len(valid_emails)} valid email(s) on {url}", 'success')
-=======
-                    soup = BeautifulSoup(response.text, 'html.parser')
-                    
-                    # Extract all emails from the page
-                    valid_emails = [email for email in extract_emails_from_html(response.text) if is_valid_email(email)]
-                    # update_log(log_container, f"Found {len(valid_emails)} valid email(s) on {url}", 'success') # Remove verbose logging
->>>>>>> 8aedd146ba216acc2c06d78a0e438e8d137c5091
                     
                     if not valid_emails:
                         continue
@@ -1144,7 +809,6 @@
 
 def openai_chat_completion(messages, temperature=0.7, function_name=None, lead_id=None, email_campaign_id=None):
     with db_session() as session:
-<<<<<<< HEAD
         general_settings = session.query(Settings).filter_by(setting_type='general').first()
         if not general_settings or 'openai_api_key' not in general_settings.value:
             st.error("OpenAI API key not set. Please configure it in the settings.")
@@ -1152,36 +816,12 @@
 
         client = OpenAI(api_key=general_settings.value['openai_api_key'])
         model = general_settings.value.get('openai_model', "gpt-4o-mini")
-=======
-        # Try to get AI settings first, fall back to general settings if needed
-        ai_settings = session.query(Settings).filter_by(setting_type='ai').first()
-        if ai_settings and ai_settings.value:
-            settings = ai_settings.value
-        else:
-            general_settings = session.query(Settings).filter_by(setting_type='general').first()
-            if not general_settings or 'openai_api_key' not in general_settings.value:
-                st.error("AI settings not configured. Please configure them in the settings page.")
-                return None
-            settings = general_settings.value
-
-        # Initialize OpenAI client with proper settings
-        client = OpenAI(
-            api_key=settings.get('api_key') or settings.get('openai_api_key'),
-            base_url=settings.get('api_base_url', 'https://api.openai.com/v1')
-        )
-        model = settings.get('model_name') or settings.get('openai_model', "gpt-4")
->>>>>>> 8aedd146ba216acc2c06d78a0e438e8d137c5091
 
     try:
         response = client.chat.completions.create(
             model=model,
             messages=messages,
-<<<<<<< HEAD
             temperature=temperature
-=======
-            temperature=temperature,
-            max_tokens=settings.get('max_tokens', 1500)
->>>>>>> 8aedd146ba216acc2c06d78a0e438e8d137c5091
         )
         result = response.choices[0].message.content
         with db_session() as session:
@@ -1336,209 +976,187 @@
 def get_domain_from_url(url): return urlparse(url).netloc
 
 def manual_search_page():
-<<<<<<< HEAD
-<<<<<<< HEAD
-    # Add background music player
-    st.markdown("""
-        <div style="position: fixed; bottom: 10px; right: 10px; z-index: 9999; opacity: 0.7;">
-            <details>
-                <summary style="color: #666; font-size: 12px;">🎵 Music</summary>
-                <audio controls loop style="width: 200px; height: 40px;">
-                    <source src="https://cdn.pixabay.com/download/audio/2022/02/22/audio_d1718ab41b.mp3" type="audio/mpeg">
-                    Your browser does not support the audio element.
-                </audio>
-            </details>
-        </div>
-    """, unsafe_allow_html=True)
-
-=======
->>>>>>> 8aedd146ba216acc2c06d78a0e438e8d137c5091
-    st.title("Manual Search")
-
-    with db_session() as session:
-        # Fetch recent searches within the session
-        recent_searches = session.query(SearchTerm).order_by(SearchTerm.created_at.desc()).limit(5).all()
-        # Materialize the terms within the session
-        recent_search_terms = [term.term for term in recent_searches]
+    try:
+        st.title("Manual Search")
         
-        email_templates = fetch_email_templates(session)
-        email_settings = fetch_email_settings(session)
-
-    col1, col2 = st.columns([2, 1])
-
-    with col1:
-        search_terms = st_tags(
-            label='Enter search terms:',
-            text='Press enter to add more',
-            value=recent_search_terms,
-            suggestions=['software engineer', 'data scientist', 'product manager'],
-            maxtags=10,
-            key='search_terms_input'
-        )
-<<<<<<< HEAD
-        num_results = st.slider("Results per term", 1, 50000, 10)
-=======
-        num_results = st.slider(
-            "Results per term", 
-            min_value=1,
-            max_value=50000,
-            value=10,
-            help="Number of results to fetch per search term"
-        )
->>>>>>> 8aedd146ba216acc2c06d78a0e438e8d137c5091
-
-    with col2:
-        enable_email_sending = st.checkbox("Enable email sending", value=True)
-        ignore_previously_fetched = st.checkbox("Ignore fetched domains", value=True)
-        shuffle_keywords_option = st.checkbox("Shuffle Keywords", value=False)  # Set default to False
-        optimize_english = st.checkbox("Optimize (English)", value=False)
-        optimize_spanish = st.checkbox("Optimize (Spanish)", value=False)
-        language = st.selectbox("Select Language", options=["ES", "EN"], index=0)
-
-    if enable_email_sending:
-        if not email_templates:
-            st.error("No email templates available. Please create a template first.")
-            return
-        if not email_settings:
-            st.error("No email settings available. Please add email settings first.")
-=======
-    """Page for manual search and email sending."""
-    st.title("🔍 Manual Search")
-
-    with db_session() as session:
-        project_id = get_active_project_id()
-        if project_id is None:
-            st.warning("Please select a project first.")
->>>>>>> 41099e1a
-            return
-
-        campaign_id = get_active_campaign_id()
-        if campaign_id is None:
-            st.warning("Please select a campaign first.")
-            return
-
-        # Fetch email settings and templates only once
-        email_settings = fetch_email_settings(session)
-        email_templates = fetch_email_templates(session)
-
-        # Display search settings
-        search_settings = display_search_settings()
-
-        # Display email settings and template selection
-        selected_email_setting_id, selected_template_id = display_email_options(email_settings, email_templates)
-
-        # Search button and results
-        if st.button("Search"):
-            if not search_settings['search_terms']:
-                st.error("Please enter at least one search term.")
-            return
-
-            # Fetch email setting and template based on selected IDs
-            selected_email_setting = next((setting for setting in email_settings if setting['id'] == selected_email_setting_id), None)
-            selected_template = next((template for template in email_templates if template['id'] == selected_template_id), None)
-
-            if search_settings['enable_email_sending'] and (not selected_email_setting or not selected_template):
-                st.error("Please select both an email setting and an email template.")
-                return
-
-            # Perform the search
-            try:
-                with st.spinner('Searching...'):
-                    search_results = perform_search(
-                        session,
-                        search_settings['search_terms'],
-                        project_id,
-                        campaign_id,
-                        search_settings['num_results'],
-                        search_settings['language'],
-                        search_settings['ignore_previously_fetched'],
-                        search_settings['optimize_english'],
-                        search_settings['optimize_spanish'],
-                        search_settings['shuffle_keywords_option']
-                    )
-
-<<<<<<< HEAD
-                if enable_email_sending:
-                    template = session.query(EmailTemplate).filter_by(id=int(email_template.split(":")[0])).first()
-                    for result in term_results['results']:
-                        if not result or 'Email' not in result or not is_valid_email(result['Email']):
-                            status_text.text(f"Skipping invalid result or email: {result.get('Email') if result else 'None'}")
-                            continue
-                        wrapped_content = wrap_email_body(template.body_content)
-                        response, tracking_id = send_email_ses(session, from_email, result['Email'], template.subject, wrapped_content, reply_to=reply_to)
-                        if response:
-                            save_email_campaign(session, result['Email'], template.id, 'sent', datetime.utcnow(), template.subject, response.get('MessageId', 'Unknown'), template.body_content)
-                            emails_sent.append(f"✅ {result['Email']}")
-                            status_text.text(f"Email sent to: {result['Email']}")
-=======
-                    # Display search results
-                    st.subheader("Search Results")
-                    if search_results:
-                        st.dataframe(pd.DataFrame(search_results))
-
-                        # Process and display new leads
-                        new_leads_all = []
-                        for result in search_results:
-                            new_leads = process_search_result(session, result, project_id, campaign_id)
-                            new_leads_all.extend(new_leads)
-
-                        if new_leads_all:
-                            st.subheader("New Leads")
-                            leads_df = pd.DataFrame(new_leads_all, columns=['Email', 'URL'])
-                            st.dataframe(leads_df, hide_index=True)
-
-                            # Send emails if enabled
-                            if search_settings['enable_email_sending']:
-                                st.subheader("Email Sending Results")
-                                email_limit_check = check_email_limits(session, session.query(EmailSettings).get(selected_email_setting_id))
-
-                                if email_limit_check['can_send']:
-                                    with st.spinner('Sending emails...'):
-                                        progress_bar = st.progress(0)
-                                        status_text = st.empty()
-                                        results_container = st.empty()
-                                        log_container = st.empty()
-
-                                        logs, sent_count = bulk_send_emails(
-                                            session,
-                                            selected_template_id,
-                                            selected_email_setting['email'],
-                                            selected_email_setting['email'],
-                                            leads_df.to_dict('records'),
-                                            progress_bar,
-                                            status_text,
-                                            results_container,
-                                            log_container
-                                        )
-
-                                        st.success(f"Successfully sent {sent_count} emails.")
-                                        if logs:
-                                            st.write("Email Logs:")
-                                            for log in logs:
-                                                st.text(log)
-                                else:
-                                    st.error("Email sending is currently limited. Please check your email settings or try again later.")
-                            else:
-                                st.info("No new leads found.")
->>>>>>> 41099e1a
+        with st.form("search_form"):
+            search_terms = st_tags(
+                label='Enter Search Terms:',
+                text='Press enter to add more',
+                value=[],
+                maxtags=10,
+                key='manual_search_terms'
+            )
+
+            col1, col2 = st.columns(2)
+            with col1:
+                shuffle_keywords_option = st.checkbox("Shuffle Keywords", value=False)
+                optimize_english = st.checkbox("Optimize for English", value=False)
+            with col2:
+                optimize_spanish = st.checkbox("Optimize for Spanish", value=False)
+
+            submitted = st.form_submit_button("Start Search")
+
+        if submitted and search_terms:
+            with st.spinner("Searching..."):
+                log_container = st.empty()
+                results_container = st.container()
+                
+                try:
+                    with db_session() as session:
+                        results = perform_search(
+                            session,
+                            search_terms,
+                            log_container,
+                            shuffle_keywords_option,
+                            optimize_english,
+                            optimize_spanish
+                        )
+                        
+                        if results["total_leads"] > 0:
+                            with results_container:
+                                st.success(f"Found {results['total_leads']} new leads!")
+                                df = pd.DataFrame(results["results"])
+                                st.dataframe(df)
                         else:
-                            st.info("No results found for the given search terms.")
-
-            except Exception as e:
-                st.error(f"An error occurred during the search: {e}")
-
-# Update other functions that might be accessing detached objects
+                            st.warning("No new leads found.")
+                            
+                except Exception as e:
+                    st.error(f"Error during search: {str(e)}")
+                    
+    except Exception as e:
+        st.error(f"Error loading manual search page: {str(e)}")
+
+def generate_or_adjust_email_template(prompt, kb_info=None, current_template=None):
+    messages = [
+        {"role": "system", "content": "You are an AI assistant specializing in creating and refining email templates for marketing campaigns. Always respond with a JSON object containing 'subject' and 'body' keys. The 'body' should contain HTML formatted content suitable for insertion into an email body."},
+        {"role": "user", "content": f"""{'Adjust the following email template based on the given instructions:' if current_template else 'Create an email template based on the following prompt:'} {prompt}
+
+        {'Current Template:' if current_template else 'Guidelines:'}
+                            save_email_campaign(session, result['Email'], template.id, 'sent', datetime.utcnow(), template.subject, response.get('MessageId', 'Unknown'), wrapped_content)
+
+        Respond with a JSON object containing 'subject' and 'body' keys. The 'body' should contain HTML formatted content suitable for insertion into an email body.
+
+        Follow these guidelines:
+        1. Use proper HTML tags for structuring the email content (e.g., <p>, <h1>, <h2>, etc.).
+        2. Include inline CSS for styling where appropriate.
+        3. Ensure the content is properly structured and easy to read.
+        4. Include a call-to-action button or link with appropriate styling.
+        5. Make the design responsive for various screen sizes.
+        6. Do not include <html>, <head>, or <body> tags.
+
+        Example structure:
+        {{
+          "subject": "Your compelling subject line here",
+          "body": "<h1>Welcome!</h1><p>Your email content here...</p><a href='#' style='display: inline-block; padding: 10px 20px; background-color: #007bff; color: white; text-decoration: none; border-radius: 5px;'>Call to Action</a>"
+        }}"""}
+    ]
+    if kb_info:
+        messages.append({"role": "user", "content": f"Consider this knowledge base information: {json.dumps(kb_info)}"})
+
+    response = openai_chat_completion(messages, function_name="generate_or_adjust_email_template")
+    
+    if isinstance(response, str):
+        try:
+            return json.loads(response)
+        except json.JSONDecodeError:
+            return {
+                "subject": "AI Generated Subject",
+                "body": f"<p>{response}</p>"
+            }
+    elif isinstance(response, dict):
+        return response
+    else:
+        return {"subject": "", "body": "<p>Failed to generate email content.</p>"}
+
+def fetch_leads_with_sources(session):
+    try:
+        query = session.query(Lead, func.string_agg(LeadSource.url, ', ').label('sources'), func.max(EmailCampaign.sent_at).label('last_contact'), func.string_agg(EmailCampaign.status, ', ').label('email_statuses')).outerjoin(LeadSource).outerjoin(EmailCampaign).group_by(Lead.id)
+        return pd.DataFrame([{**{k: getattr(lead, k) for k in ['id', 'email', 'first_name', 'last_name', 'company', 'job_title', 'created_at']}, 'Source': sources, 'Last Contact': last_contact, 'Last Email Status': email_statuses.split(', ')[-1] if email_statuses else 'Not Contacted', 'Delete': False} for lead, sources, last_contact, email_statuses in query.all()])
+    except SQLAlchemyError as e:
+        logging.error(f"Database error in fetch_leads_with_sources: {str(e)}")
+        return pd.DataFrame()
 
 def fetch_search_terms_with_lead_count(session):
-    query = (session.query(SearchTerm.term, 
-                           func.count(distinct(Lead.id)).label('lead_count'),
-                           func.count(distinct(EmailCampaign.id)).label('email_count'))
-             .join(LeadSource, SearchTerm.id == LeadSource.search_term_id)
-             .join(Lead, LeadSource.lead_id == Lead.id)
-             .outerjoin(EmailCampaign, Lead.id == EmailCampaign.lead_id)
-             .group_by(SearchTerm.term))
-    df = pd.DataFrame(query.all(), columns=['Term', 'Lead Count', 'Email Count'])
-    return df
+    query = session.query(SearchTerm.term, func.count(distinct(Lead.id)).label('lead_count'), func.count(distinct(EmailCampaign.id)).label('email_count')).join(LeadSource, SearchTerm.id == LeadSource.search_term_id).join(Lead, LeadSource.lead_id == Lead.id).outerjoin(EmailCampaign, Lead.id == EmailCampaign.lead_id).group_by(SearchTerm.term)
+    return pd.DataFrame(query.all(), columns=['Term', 'Lead Count', 'Email Count'])
+
+def add_search_term(session, term, campaign_id):
+    try:
+        new_term = SearchTerm(term=term, campaign_id=campaign_id, created_at=datetime.utcnow())
+        session.add(new_term)
+        session.commit()
+        return new_term.id
+    except SQLAlchemyError as e:
+        session.rollback()
+        logging.error(f"Error adding search term: {str(e)}")
+        raise
+
+def update_search_term_group(session, group_id, updated_terms):
+    try:
+        current_term_ids = set(int(term.split(":")[0]) for term in updated_terms)
+        existing_terms = session.query(SearchTerm).filter(SearchTerm.group_id == group_id).all()
+        for term in existing_terms:
+            term.group_id = None if term.id not in current_term_ids else group_id
+        for term_str in updated_terms:
+            term = session.query(SearchTerm).get(int(term_str.split(":")[0]))
+            if term: term.group_id = group_id
+        session.commit()
+    except Exception as e:
+        session.rollback()
+        logging.error(f"Error in update_search_term_group: {str(e)}")
+
+def add_new_search_term(session, term, campaign_id, group_id):
+    try:
+        group_id = int(group_id.split(":")[0]) if group_id != "None" else None
+        new_term = SearchTerm(term=term, campaign_id=campaign_id, group_id=group_id, created_at=datetime.utcnow())
+        session.add(new_term)
+        session.commit()
+    except SQLAlchemyError as e:
+        session.rollback()
+        logging.error(f"Error adding search term: {str(e)}")
+        raise
+
+def ai_group_search_terms(session, ungrouped_terms):
+    # Implement the logic to group search terms using AI
+    # This is just a placeholder example
+    grouped_terms = {}
+    for term in ungrouped_terms:
+        group_name = f"Group {random.randint(1, 3)}"
+        if group_name not in grouped_terms:
+            grouped_terms[group_name] = []
+        grouped_terms[group_name].append(term)
+    return grouped_terms
+
+def update_search_term_groups(session, grouped_terms):
+    for group_name, terms in grouped_terms.items():
+        group = session.query(SearchTermGroup).filter_by(name=group_name).first()
+        if not group:
+            group = SearchTermGroup(name=group_name)
+            session.add(group)
+            session.flush()
+        for term in terms:
+            term.group_id = group.id
+    session.commit()
+
+def create_search_term_group(session, group_name):
+    try:
+        session.add(SearchTermGroup(name=group_name))
+        session.commit()
+    except Exception as e:
+        session.rollback()
+        logging.error(f"Error creating search term group: {str(e)}")
+
+def delete_search_term_group(session, group_id):
+    try:
+        group = session.query(SearchTermGroup).get(group_id)
+        if group:
+            session.query(SearchTerm).filter(SearchTerm.group_id == group_id).update({SearchTerm.group_id: None})
+            session.delete(group)
+            session.commit()
+    except Exception as e:
+        session.rollback()
+        logging.error(f"Error deleting search term group: {str(e)}")
 
 def ai_automation_loop(session, log_container, leads_container):
     automation_logs, total_search_terms, total_emails_sent = [], 0, 0
@@ -1584,798 +1202,127 @@
     st.session_state.total_leads_found = total_search_terms
     st.session_state.total_emails_sent = total_emails_sent
 
-# Make sure all database operations are performed within a session context
-def get_knowledge_base_info(session, project_id):
-    kb_info = session.query(KnowledgeBase).filter_by(project_id=project_id).first()
-    return kb_info.to_dict() if kb_info else None
-
-def shuffle_keywords(term):
-    words = term.split()
-    random.shuffle(words)
-    return ' '.join(words)
-
-def get_page_description(html_content):
-    soup = BeautifulSoup(html_content, 'html.parser')
-    meta_desc = soup.find('meta', attrs={'name': 'description'})
-    return meta_desc['content'] if meta_desc else "No description found"
-
-def is_valid_email(email):
-    if email is None: return False
-    invalid_patterns = [
-        r".*\.(png|jpg|jpeg|gif|css|js)$",
-        r"^(nr|bootstrap|jquery|core|icon-|noreply)@.*",
-        r"^(email|info|contact|support|hello|hola|hi|salutations|greetings|inquiries|questions)@.*",
-        r"^email@email\.com$",
-        r".*@example\.com$",
-        r".*@.*\.(png|jpg|jpeg|gif|css|js|jpga|PM|HL)$"
-    ]
-    typo_domains = ["gmil.com", "gmal.com", "gmaill.com", "gnail.com"]
-    if any(re.match(pattern, email, re.IGNORECASE) for pattern in invalid_patterns): return False
-    if any(email.lower().endswith(f"@{domain}") for domain in typo_domains): return False
-    try: validate_email(email); return True
-    except EmailNotValidError: return False
-
-def remove_invalid_leads(session):
-    invalid_leads = session.query(Lead).filter(
-        ~Lead.email.op('~')(r'^[a-zA-Z0-9._%+-]+@[a-zA-Z0-9.-]+\.[a-zA-Z]{2,}$') |
-        Lead.email.op('~')(r'.*\.(png|jpg|jpeg|gif|css|js)$') |
-        Lead.email.op('~')(r'^(nr|bootstrap|jquery|core|icon-|noreply)@.*') |
-        Lead.email == 'email@email.com' |
-        Lead.email.like('%@example.com') |
-        Lead.email.op('~')(r'.*@.*\.(png|jpg|jpeg|gif|css|js|jpga|PM|HL)$') |
-        Lead.email.like('%@gmil.com') |
-        Lead.email.like('%@gmal.com') |
-        Lead.email.like('%@gmaill.com') |
-        Lead.email.like('%@gnail.com')
-    ).all()
-
-    for lead in invalid_leads:
-        session.query(LeadSource).filter(LeadSource.lead_id == lead.id).delete()
-        session.delete(lead)
-
+def openai_chat_completion(messages, temperature=0.7, function_name=None, lead_id=None, email_campaign_id=None):
+    with db_session() as session:
+        general_settings = session.query(Settings).filter_by(setting_type='general').first()
+        if not general_settings or 'openai_api_key' not in general_settings.value:
+            st.error("OpenAI API key not set. Please configure it in the settings.")
+            return None
+
+        client = OpenAI(api_key=general_settings.value['openai_api_key'])
+        model = general_settings.value.get('openai_model', "gpt-4o-mini")
+
+    try:
+        response = client.chat.completions.create(
+            model=model,
+            messages=messages,
+            temperature=temperature
+        )
+        result = response.choices[0].message.content
+        with db_session() as session:
+            log_ai_request(session, function_name, messages, result, lead_id, email_campaign_id, model)
+        
+        try:
+            return json.loads(result)
+        except json.JSONDecodeError:
+            return result
+    except Exception as e:
+        st.error(f"Error in OpenAI API call: {str(e)}")
+        with db_session() as session:
+            log_ai_request(session, function_name, messages, str(e), lead_id, email_campaign_id, model)
+        return None
+
+def log_ai_request(session, function_name, prompt, response, lead_id=None, email_campaign_id=None, model_used=None):
+    session.add(AIRequestLog(
+        function_name=function_name,
+        prompt=json.dumps(prompt),
+        response=json.dumps(response) if response else None,
+        lead_id=lead_id,
+        email_campaign_id=email_campaign_id,
+        model_used=model_used
+    ))
     session.commit()
-    return len(invalid_leads)
-
-def perform_quick_scan(session):
-    with st.spinner("Performing quick scan..."):
-        terms = session.query(SearchTerm).order_by(func.random()).limit(3).all()
-        email_setting = fetch_email_settings(session)[0] if fetch_email_settings(session) else None
-        from_email = email_setting['email'] if email_setting else None
-        reply_to = from_email
-        email_template = session.query(EmailTemplate).first()
-        res = manual_search(session, [term.term for term in terms], 10, True, False, False, True, "EN", True, st.empty(), from_email, reply_to, f"{email_template.id}: {email_template.template_name}" if email_template else None)
-    st.success(f"Quick scan completed! Found {len(res['results'])} new leads.")
-    return {"new_leads": len(res['results']), "terms_used": [term.term for term in terms]}
-
-def bulk_send_emails(session, template_id, from_email, reply_to, leads, progress_bar=None, status_text=None, results=None, log_container=None):
-    template = session.query(EmailTemplate).filter_by(id=template_id).first()
-    if not template:
-        logging.error(f"Email template with ID {template_id} not found.")
-        return [], 0
-
-    email_subject = template.subject
-    email_content = template.body_content
-
-    logs, sent_count = [], 0
-    total_leads = len(leads)
-
-    for index, lead in enumerate(leads):
-        try:
-            validate_email(lead['Email'])
-            response, tracking_id = send_email_ses(session, from_email, lead['Email'], email_subject, email_content, reply_to=reply_to)
-            if response:
-                status = 'sent'
-                message_id = response.get('MessageId', f"sent-{uuid.uuid4()}")
-                sent_count += 1
-                log_message = f"✅ Email sent to: {lead['Email']}"
-            else:
-                status = 'failed'
-                message_id = f"failed-{uuid.uuid4()}"
-                log_message = f"❌ Failed to send email to: {lead['Email']}"
-            
-            save_email_campaign(session, lead['Email'], template_id, status, datetime.utcnow(), email_subject, message_id, email_content)
-            logs.append(log_message)
-
-            if progress_bar:
-                progress_bar.progress((index + 1) / total_leads)
-            if status_text:
-                status_text.text(f"Processed {index + 1}/{total_leads} leads")
-            if results is not None:
-                results.append({"Email": lead['Email'], "Status": status})
-
-            if log_container:
-                log_container.text(log_message)
-
-        except EmailNotValidError:
-            log_message = f"❌ Invalid email address: {lead['Email']}"
-            logs.append(log_message)
-        except Exception as e:
-            error_message = f"Error sending email to {lead['Email']}: {str(e)}"
-            logging.error(error_message)
-            save_email_campaign(session, lead['Email'], template_id, 'failed', datetime.utcnow(), email_subject, f"error-{uuid.uuid4()}", email_content)
-            logs.append(f"❌ Error sending email to: {lead['Email']} (Error: {str(e)})")
-
-    return logs, sent_count
-
-def view_campaign_logs():
-    st.header("Email Logs")
-    with db_session() as session:
-        logs = fetch_all_email_logs(session)
-        if logs.empty:
-            st.info("No email logs found.")
+
+def save_lead(session, email, first_name=None, last_name=None, company=None, job_title=None, phone=None, url=None, search_term_id=None, created_at=None):
+    try:
+        existing_lead = session.query(Lead).filter_by(email=email).first()
+        if existing_lead:
+            for attr in ['first_name', 'last_name', 'company', 'job_title', 'phone', 'created_at']:
+                if locals()[attr]: setattr(existing_lead, attr, locals()[attr])
+            lead = existing_lead
         else:
-            st.write(f"Total emails sent: {len(logs)}")
-            st.write(f"Success rate: {(logs['Status'] == 'sent').mean():.2%}")
-
-            col1, col2 = st.columns(2)
-            with col1:
-                start_date = st.date_input("Start Date", value=logs['Sent At'].min().date())
-            with col2:
-                end_date = st.date_input("End Date", value=logs['Sent At'].max().date())
-
-            filtered_logs = logs[(logs['Sent At'].dt.date >= start_date) & (logs['Sent At'].dt.date <= end_date)]
-
-            search_term = st.text_input("Search by email or subject")
-            if search_term:
-                filtered_logs = filtered_logs[filtered_logs['Email'].str.contains(search_term, case=False) | 
-                                              filtered_logs['Subject'].str.contains(search_term, case=False)]
-
-            col1, col2, col3 = st.columns(3)
-            with col1:
-                st.metric("Emails Sent", len(filtered_logs))
-            with col2:
-                st.metric("Unique Recipients", filtered_logs['Email'].nunique())
-            with col3:
-                st.metric("Success Rate", f"{(filtered_logs['Status'] == 'sent').mean():.2%}")
-
-            daily_counts = filtered_logs.resample('D', on='Sent At')['Email'].count()
-            st.bar_chart(daily_counts)
-
-            st.subheader("Detailed Email Logs")
-            for _, log in filtered_logs.iterrows():
-                with st.expander(f"{log['Sent At'].strftime('%Y-%m-%d %H:%M:%S')} - {log['Email']} - {log['Status']}"):
-                    st.write(f"**Subject:** {log['Subject']}")
-                    st.write(f"**Content Preview:** {log['Content'][:100]}...")
-                    if st.button("View Full Email", key=f"view_email_{log['ID']}"):
-                        st.components.v1.html(wrap_email_body(log['Content']), height=400, scrolling=True)
-                    if log['Status'] != 'sent':
-                        st.error(f"Status: {log['Status']}")
-
-            logs_per_page = 20
-            total_pages = (len(filtered_logs) - 1) // logs_per_page + 1
-            page = st.number_input("Page", min_value=1, max_value=total_pages, value=1)
-            start_idx = (page - 1) * logs_per_page
-            end_idx = start_idx + logs_per_page
-
-            st.table(filtered_logs.iloc[start_idx:end_idx][['Sent At', 'Email', 'Subject', 'Status']])
-
-            if st.button("Export Logs to CSV"):
-                csv = filtered_logs.to_csv(index=False)
-                st.download_button(
-                    label="Download CSV",
-                    data=csv,
-                    file_name="email_logs.csv",
-                    mime="text/csv"
-                )
-
-def fetch_all_email_logs(session):
-    try:
-        email_campaigns = session.query(EmailCampaign).join(Lead).join(EmailTemplate).options(joinedload(EmailCampaign.lead), joinedload(EmailCampaign.template)).order_by(EmailCampaign.sent_at.desc()).all()
-        return pd.DataFrame({
-            'ID': [ec.id for ec in email_campaigns],
-            'Sent At': [ec.sent_at for ec in email_campaigns],
-            'Email': [ec.lead.email for ec in email_campaigns],
-            'Template': [ec.template.template_name for ec in email_campaigns],
-            'Subject': [ec.customized_subject or "No subject" for ec in email_campaigns],
-            'Content': [ec.customized_content or "No content" for ec in email_campaigns],
-            'Status': [ec.status for ec in email_campaigns],
-            'Message ID': [ec.message_id or "No message ID" for ec in email_campaigns],
-            'Campaign ID': [ec.campaign_id for ec in email_campaigns],
-            'Lead Name': [f"{ec.lead.first_name or ''} {ec.lead.last_name or ''}".strip() or "Unknown" for ec in email_campaigns],
-            'Lead Company': [ec.lead.company or "Unknown" for ec in email_campaigns]
-        })
-    except SQLAlchemyError as e:
-        logging.error(f"Database error in fetch_all_email_logs: {str(e)}")
-        return pd.DataFrame()
-
-def update_lead(session, lead_id, updated_data):
-    try:
-        lead = session.query(Lead).filter(Lead.id == lead_id).first()
-        if lead:
-            for key, value in updated_data.items():
-                setattr(lead, key, value)
-            return True
-    except SQLAlchemyError as e:
-        logging.error(f"Error updating lead {lead_id}: {str(e)}")
-        session.rollback()
-    return False
-
-def delete_lead(session, lead_id):
-    try:
-        lead = session.query(Lead).filter(Lead.id == lead_id).first()
-        if lead:
-            session.delete(lead)
-            return True
-    except SQLAlchemyError as e:
-        logging.error(f"Error deleting lead {lead_id}: {str(e)}")
-        session.rollback()
-    return False
-
-def is_valid_email(email):
-    try:
-        validate_email(email)
-        return True
-    except EmailNotValidError:
-        return False
-
-
-
-def view_leads_page():
-    st.title("Lead Management Dashboard")
-    with db_session() as session:
-        if 'leads' not in st.session_state or st.button("Refresh Leads"):
-            st.session_state.leads = fetch_leads_with_sources(session)
-        if not st.session_state.leads.empty:
-            total_leads = len(st.session_state.leads)
-            contacted_leads = len(st.session_state.leads[st.session_state.leads['Last Contact'].notna()])
-            conversion_rate = (st.session_state.leads['Last Email Status'] == 'sent').mean()
-
-            st.columns(3)[0].metric("Total Leads", f"{total_leads:,}")
-            st.columns(3)[1].metric("Contacted Leads", f"{contacted_leads:,}")
-            st.columns(3)[2].metric("Conversion Rate", f"{conversion_rate:.2%}")
-
-            st.subheader("Leads Table")
-            search_term = st.text_input("Search leads by email, name, company, or source")
-            filtered_leads = st.session_state.leads[st.session_state.leads.apply(lambda row: search_term.lower() in str(row).lower(), axis=1)]
-
-            leads_per_page, page_number = 20, st.number_input("Page", min_value=1, value=1)
-            start_idx, end_idx = (page_number - 1) * leads_per_page, page_number * leads_per_page
-
-            edited_df = st.data_editor(
-                filtered_leads.iloc[start_idx:end_idx],
-                column_config={
-                    "ID": st.column_config.NumberColumn("ID", disabled=True),
-                    "Email": st.column_config.TextColumn("Email"),
-                    "First Name": st.column_config.TextColumn("First Name"),
-                    "Last Name": st.column_config.TextColumn("Last Name"),
-                    "Company": st.column_config.TextColumn("Company"),
-                    "Job Title": st.column_config.TextColumn("Job Title"),
-                    "Source": st.column_config.TextColumn("Source", disabled=True),
-                    "Last Contact": st.column_config.DatetimeColumn("Last Contact", disabled=True),
-                    "Last Email Status": st.column_config.TextColumn("Last Email Status", disabled=True),
-                    "Delete": st.column_config.CheckboxColumn("Delete")
-                },
-                disabled=["ID", "Source", "Last Contact", "Last Email Status"],
-                hide_index=True,
-                num_rows="dynamic"
-            )
-
-            if st.button("Save Changes", type="primary"):
-                for index, row in edited_df.iterrows():
-                    if row['Delete']:
-                        if delete_lead_and_sources(session, row['ID']):
-                            st.success(f"Deleted lead: {row['Email']}")
-                    else:
-                        updated_data = {k: row[k] for k in ['Email', 'First Name', 'Last Name', 'Company', 'Job Title']}
-                        if update_lead(session, row['ID'], updated_data):
-                            st.success(f"Updated lead: {row['Email']}")
-                st.rerun()
-
-            st.download_button(
-                "Export Filtered Leads to CSV",
-                filtered_leads.to_csv(index=False).encode('utf-8'),
-                "exported_leads.csv",
-                "text/csv"
-            )
-
-            st.subheader("Lead Growth")
-            if 'Created At' in st.session_state.leads.columns:
-                lead_growth = st.session_state.leads.groupby(pd.to_datetime(st.session_state.leads['Created At']).dt.to_period('M')).size().cumsum()
-                st.line_chart(lead_growth)
-            else:
-                st.warning("Created At data is not available for lead growth chart.")
-
-            st.subheader("Email Campaign Performance")
-            email_status_counts = st.session_state.leads['Last Email Status'].value_counts()
-            st.plotly_chart(px.pie(
-                values=email_status_counts.values,
-                names=email_status_counts.index,
-                title="Distribution of Email Statuses"
-            ), use_container_width=True)
-        else:
-            st.info("No leads available. Start by adding some leads to your campaigns.")
-
-def fetch_leads_with_sources(session):
-    try:
-        query = session.query(Lead, func.string_agg(LeadSource.url, ', ').label('sources'), func.max(EmailCampaign.sent_at).label('last_contact'), func.string_agg(EmailCampaign.status, ', ').label('email_statuses')).outerjoin(LeadSource).outerjoin(EmailCampaign).group_by(Lead.id)
-        return pd.DataFrame([{**{k: getattr(lead, k) for k in ['id', 'email', 'first_name', 'last_name', 'company', 'job_title', 'created_at']}, 'Source': sources, 'Last Contact': last_contact, 'Last Email Status': email_statuses.split(', ')[-1] if email_statuses else 'Not Contacted', 'Delete': False} for lead, sources, last_contact, email_statuses in query.all()])
-    except SQLAlchemyError as e:
-        logging.error(f"Database error in fetch_leads_with_sources: {str(e)}")
-        return pd.DataFrame()
-
-def delete_lead_and_sources(session, lead_id):
-    try:
-        session.query(LeadSource).filter(LeadSource.lead_id == lead_id).delete()
-        lead = session.query(Lead).filter(Lead.id == lead_id).first()
-        if lead:
-            session.delete(lead)
-            return True
-    except SQLAlchemyError as e:
-        logging.error(f"Error deleting lead {lead_id} and its sources: {str(e)}")
-        session.rollback()
-    return False
-
-def fetch_search_terms_with_lead_count(session):
-    query = (session.query(SearchTerm.term, 
-                           func.count(distinct(Lead.id)).label('lead_count'),
-                           func.count(distinct(EmailCampaign.id)).label('email_count'))
-             .join(LeadSource, SearchTerm.id == LeadSource.search_term_id)
-             .join(Lead, LeadSource.lead_id == Lead.id)
-             .outerjoin(EmailCampaign, Lead.id == EmailCampaign.lead_id)
-             .group_by(SearchTerm.term))
-    df = pd.DataFrame(query.all(), columns=['Term', 'Lead Count', 'Email Count'])
-    return df
-
-def add_search_term(session, term, campaign_id):
-    try:
-        new_term = SearchTerm(term=term, campaign_id=campaign_id, created_at=datetime.utcnow())
-        session.add(new_term)
-        session.commit()
-        return new_term.id
-    except SQLAlchemyError as e:
-        session.rollback()
-        logging.error(f"Error adding search term: {str(e)}")
-        raise
-
-def get_active_campaign_id():
-    return st.session_state.get('active_campaign_id', 1)
-
-def search_terms_page():
-    st.markdown("<h1 style='text-align: center; color: #1E88E5;'>Search Terms Dashboard</h1>", unsafe_allow_html=True)
-    with db_session() as session:
-        search_terms_df = fetch_search_terms_with_lead_count(session)
-        if not search_terms_df.empty:
-            st.columns(3)[0].metric("Total Search Terms", len(search_terms_df))
-            st.columns(3)[1].metric("Total Leads", search_terms_df['Lead Count'].sum())
-            st.columns(3)[2].metric("Total Emails Sent", search_terms_df['Email Count'].sum())
-            
-            tab1, tab2, tab3, tab4, tab5 = st.tabs(["Search Term Groups", "Performance", "Add New Term", "AI Grouping", "Manage Groups"])
-            
-            with tab1:
-                groups = session.query(SearchTermGroup).all()
-                groups.append("Ungrouped")
-                for group in groups:
-                    with st.expander(group.name if isinstance(group, SearchTermGroup) else group, expanded=True):
-                        group_id = group.id if isinstance(group, SearchTermGroup) else None
-                        terms = session.query(SearchTerm).filter(SearchTerm.group_id == group_id).all() if group_id else session.query(SearchTerm).filter(SearchTerm.group_id == None).all()
-                        updated_terms = st_tags(
-                            label="",
-                            text="Add or remove terms",
-                            value=[f"{term.id}: {term.term}" for term in terms],
-                            suggestions=[term for term in search_terms_df['Term'] if term not in [f"{t.id}: {t.term}" for t in terms]],
-                            key=f"group_{group_id}"
-                        )
-                        if st.button("Update", key=f"update_{group_id}"):
-                            update_search_term_group(session, group_id, updated_terms)
-                            st.success("Group updated successfully")
-                            st.rerun()
-            
-            with tab2:
-                col1, col2 = st.columns([3, 1])
-                with col1:
-                    chart_type = st.radio("Chart Type", ["Bar", "Pie"], horizontal=True)
-                    fig = px.bar(search_terms_df.nlargest(10, 'Lead Count'), x='Term', y=['Lead Count', 'Email Count'], title='Top 10 Search Terms', labels={'value': 'Count', 'variable': 'Type'}, barmode='group') if chart_type == "Bar" else px.pie(search_terms_df, values='Lead Count', names='Term', title='Lead Distribution')
-                    st.plotly_chart(fig, use_container_width=True)
-                with col2:
-                    st.dataframe(search_terms_df.nlargest(5, 'Lead Count')[['Term', 'Lead Count', 'Email Count']], use_container_width=True)
-            
-            with tab3:
-                col1, col2, col3 = st.columns([2,1,1])
-                new_term = col1.text_input("New Search Term")
-                campaign_id = get_active_campaign_id()
-                group_for_new_term = col2.selectbox("Assign to Group", ["None"] + [f"{g.id}: {g.name}" for g in groups if isinstance(g, SearchTermGroup)], format_func=lambda x: x.split(":")[1] if ":" in x else x)
-                if col3.button("Add Term", use_container_width=True) and new_term:
-                    add_new_search_term(session, new_term, campaign_id, group_for_new_term)
-                    st.success(f"Added: {new_term}")
-                    st.rerun()
-
-            with tab4:
-                st.subheader("AI-Powered Search Term Grouping")
-                ungrouped_terms = session.query(SearchTerm).filter(SearchTerm.group_id == None).all()
-                if ungrouped_terms:
-                    st.write(f"Found {len(ungrouped_terms)} ungrouped search terms.")
-                    if st.button("Group Ungrouped Terms with AI"):
-                        with st.spinner("AI is grouping terms..."):
-                            grouped_terms = ai_group_search_terms(session, ungrouped_terms)
-                            update_search_term_groups(session, grouped_terms)
-                            st.success("Search terms have been grouped successfully!")
-                            st.rerun()
-                else:
-                    st.info("No ungrouped search terms found.")
-
-            with tab5:
-                st.subheader("Manage Search Term Groups")
-                col1, col2 = st.columns(2)
-                with col1:
-                    new_group_name = st.text_input("New Group Name")
-                    if st.button("Create New Group") and new_group_name:
-                        create_search_term_group(session, new_group_name)
-                        st.success(f"Created new group: {new_group_name}")
-                        st.rerun()
-                with col2:
-                    group_to_delete = st.selectbox("Select Group to Delete", 
-                                                   [f"{g.id}: {g.name}" for g in groups if isinstance(g, SearchTermGroup)],
-                                                   format_func=lambda x: x.split(":")[1])
-                    if st.button("Delete Group") and group_to_delete:
-                        group_id = int(group_to_delete.split(":")[0])
-                        delete_search_term_group(session, group_id)
-                        st.success(f"Deleted group: {group_to_delete.split(':')[1]}")
-                        st.rerun()
-
-        else:
-            st.info("No search terms available. Add some to your campaigns.")
-
-def update_search_term_group(session, group_id, updated_terms):
-    for term_id in [int(term.split(":")[0]) for term in updated_terms]:
-        term = session.query(SearchTerm).get(term_id)
-        term.group_id = group_id
+            lead = Lead(email=email, first_name=first_name, last_name=last_name, company=company, job_title=job_title, phone=phone, created_at=created_at or datetime.utcnow())
+            session.add(lead)
+        session.flush()
+        lead_source = LeadSource(lead_id=lead.id, url=url, search_term_id=search_term_id)
+        session.add(lead_source)
+        campaign_lead = CampaignLead(campaign_id=get_active_campaign_id(), lead_id=lead.id, status="Not Contacted", created_at=datetime.utcnow())
+        session.add(campaign_lead)
+        session.commit()
+        return lead
+    except Exception as e:
+        logging.error(f"Error saving lead: {str(e)}")
+        session.rollback()
+        return None
+
+def save_lead_source(session, lead_id, search_term_id, url, http_status, scrape_duration, page_title=None, meta_description=None, content=None, tags=None, phone_numbers=None):
+    session.add(LeadSource(lead_id=lead_id, search_term_id=search_term_id, url=url, http_status=http_status, scrape_duration=scrape_duration, page_title=page_title or get_page_title(url), meta_description=meta_description or get_page_description(url), content=content or extract_visible_text(BeautifulSoup(requests.get(url).text, 'html.parser')), tags=tags, phone_numbers=phone_numbers))
     session.commit()
 
-def add_new_search_term(session, term, campaign_id, group_id):
-    try:
-        group_id = int(group_id.split(":")[0]) if group_id != "None" else None
-        new_term = SearchTerm(term=term, campaign_id=campaign_id, group_id=group_id, created_at=datetime.utcnow())
-        session.add(new_term)
-        session.commit()
-    except SQLAlchemyError as e:
-        session.rollback()
-        logging.error(f"Error adding search term: {str(e)}")
-        raise
-
-def ai_group_search_terms(session, ungrouped_terms):
-    # Implement the logic to group search terms using AI
-    # This is just a placeholder example
-    grouped_terms = {}
-    for term in ungrouped_terms:
-        group_name = f"Group {random.randint(1, 3)}"
-        if group_name not in grouped_terms:
-            grouped_terms[group_name] = []
-        grouped_terms[group_name].append(term)
-    return grouped_terms
-
-def update_search_term_groups(session, grouped_terms):
-    for group_name, terms in grouped_terms.items():
-        group = session.query(SearchTermGroup).filter_by(name=group_name).first()
-        if not group:
-            group = SearchTermGroup(name=group_name)
-            session.add(group)
-            session.flush()
-        for term in terms:
-            term.group_id = group.id
+def get_page_title(url):
+    try:
+        response = requests.get(url, timeout=10)
+        soup = BeautifulSoup(response.text, 'html.parser')
+        title = soup.title.string if soup.title else "No title found"
+        return title.strip()
+    except Exception as e:
+        logging.error(f"Error getting page title for {url}: {str(e)}")
+        return "Error fetching title"
+
+def extract_visible_text(soup):
+    for script in soup(["script", "style"]):
+        script.extract()
+    text = soup.get_text()
+    lines = (line.strip() for line in text.splitlines())
+    chunks = (phrase.strip() for line in lines for phrase in line.split("  "))
+    return ' '.join(chunk for chunk in chunks if chunk)
+
+def log_search_term_effectiveness(session, term, total_results, valid_leads, blogs_found, directories_found):
+    session.add(SearchTermEffectiveness(term=term, total_results=total_results, valid_leads=valid_leads, irrelevant_leads=total_results - valid_leads, blogs_found=blogs_found, directories_found=directories_found))
     session.commit()
 
-def create_search_term_group(session, group_name):
-    try:
-        session.add(SearchTermGroup(name=group_name))
-        session.commit()
-    except Exception as e:
-        session.rollback()
-        logging.error(f"Error creating search term group: {str(e)}")
-
-def delete_search_term_group(session, group_id):
-    try:
-        group = session.query(SearchTermGroup).get(group_id)
-        if group:
-            # Set group_id to None for all search terms in this group
-            session.query(SearchTerm).filter(SearchTerm.group_id == group_id).update({SearchTerm.group_id: None})
-            session.delete(group)
-            session.commit()
-    except Exception as e:
-        session.rollback()
-        logging.error(f"Error deleting search term group: {str(e)}")
-
-def email_templates_page():
-    st.header("Email Templates")
-    with db_session() as session:
-        templates = session.query(EmailTemplate).all()
-        with st.expander("Create New Template", expanded=False):
-            new_template_name = st.text_input("Template Name", key="new_template_name")
-            use_ai = st.checkbox("Use AI to generate template", key="use_ai")
-            if use_ai:
-                ai_prompt = st.text_area("Enter prompt for AI template generation", key="ai_prompt")
-                use_kb = st.checkbox("Use Knowledge Base information", key="use_kb")
-                if st.button("Generate Template", key="generate_ai_template"):
-                    with st.spinner("Generating template..."):
-                        kb_info = get_knowledge_base_info(session, get_active_project_id()) if use_kb else None
-                        generated_template = generate_or_adjust_email_template(ai_prompt, kb_info)
-                        new_template_subject = generated_template.get("subject", "AI Generated Subject")
-                        new_template_body = generated_template.get("body", "")
-                        
-                        if new_template_name:
-                            new_template = EmailTemplate(
-                                template_name=new_template_name,
-                                subject=new_template_subject,
-                                body_content=new_template_body,
-                                campaign_id=get_active_campaign_id()
-                            )
-                            session.add(new_template)
-                            session.commit()
-                            st.success("AI-generated template created and saved!")
-                            templates = session.query(EmailTemplate).all()
-                        else:
-                            st.warning("Please provide a name for the template before generating.")
-                        
-                        st.subheader("Generated Template")
-                        st.text(f"Subject: {new_template_subject}")
-                        st.components.v1.html(wrap_email_body(new_template_body), height=400, scrolling=True)
-            else:
-                new_template_subject = st.text_input("Subject", key="new_template_subject")
-                new_template_body = st.text_area("Body Content", height=200, key="new_template_body")
-
-            if st.button("Create Template", key="create_template_button"):
-                if all([new_template_name, new_template_subject, new_template_body]):
-                    new_template = EmailTemplate(
-                        template_name=new_template_name,
-                        subject=new_template_subject,
-                        body_content=new_template_body,
-                        campaign_id=get_active_campaign_id()
-                    )
-                    session.add(new_template)
-                    session.commit()
-                    st.success("New template created successfully!")
-                    templates = session.query(EmailTemplate).all()
-                else:
-                    st.warning("Please fill in all fields to create a new template.")
-
-        if templates:
-            st.subheader("Existing Templates")
-            for template in templates:
-                with st.expander(f"Template: {template.template_name}", expanded=False):
-                    col1, col2 = st.columns(2)
-                    edited_subject = col1.text_input("Subject", value=template.subject, key=f"subject_{template.id}")
-                    is_ai_customizable = col2.checkbox("AI Customizable", value=template.is_ai_customizable, key=f"ai_{template.id}")
-                    edited_body = st.text_area("Body Content", value=template.body_content, height=200, key=f"body_{template.id}")
-                    
-                    ai_adjustment_prompt = st.text_area("AI Adjustment Prompt", key=f"ai_prompt_{template.id}", placeholder="E.g., Make it less marketing-like and mention our main features")
-                    
-                    col3, col4 = st.columns(2)
-                    if col3.button("Apply AI Adjustment", key=f"apply_ai_{template.id}"):
-                        with st.spinner("Applying AI adjustment..."):
-                            kb_info = get_knowledge_base_info(session, get_active_project_id())
-                            adjusted_template = generate_or_adjust_email_template(ai_adjustment_prompt, kb_info, current_template=edited_body)
-                            edited_subject = adjusted_template.get("subject", edited_subject)
-                            edited_body = adjusted_template.get("body", edited_body)
-                            st.success("AI adjustment applied. Please review and save changes.")
-                    
-                    if col4.button("Save Changes", key=f"save_{template.id}"):
-                        template.subject = edited_subject
-                        template.body_content = edited_body
-                        template.is_ai_customizable = is_ai_customizable
-                        session.commit()
-                        st.success("Template updated successfully!")
-                    
-                    st.markdown("### Preview")
-                    st.text(f"Subject: {edited_subject}")
-                    st.components.v1.html(wrap_email_body(edited_body), height=400, scrolling=True)
-                    
-                    if st.button("Delete Template", key=f"delete_{template.id}"):
-                        session.delete(template)
-                        session.commit()
-                        st.success("Template deleted successfully!")
-                        st.rerun()
-        else:
-            st.info("No email templates found. Create a new template to get started.")
-
-def get_email_preview(session, template_id, from_email, reply_to):
-    template = session.query(EmailTemplate).filter_by(id=template_id).first()
-    if template:
-        wrapped_content = wrap_email_body(template.body_content)
-        return wrapped_content
-    return "<p>Template not found</p>"
-
-def fetch_all_search_terms(session):
-    return session.query(SearchTerm).all()
-
-def get_knowledge_base_info(session, project_id):
-    kb_info = session.query(KnowledgeBase).filter_by(project_id=project_id).first()
-    return kb_info.to_dict() if kb_info else None
-
-def get_email_template_by_name(session, template_name):
-    return session.query(EmailTemplate).filter_by(template_name=template_name).first()
-
-def bulk_send_page():
-    st.title("Bulk Email Sending")
-    
-    with db_session() as session:
-        # Fetch templates and settings
-        templates = fetch_email_templates(session)
-        email_settings = fetch_email_settings(session)
-        
-        if not templates or not email_settings:
-            st.error("No email templates or settings available. Please set them up first.")
-            return
-
-        # Template selection
-        col1, col2 = st.columns(2)
-        with col1:
-            template_option = st.selectbox(
-                "Email Template", 
-                options=[f"{t.id}: {t.template_name}" for t in templates],
-                format_func=lambda x: x.split(":")[1].strip()
-            )
-            template_id = int(template_option.split(":")[0])
-            template = session.query(EmailTemplate).filter_by(id=template_id).first()
-
-        # Email settings
-        with col2:
-            email_setting = st.selectbox(
-                "From Email", 
-                options=[f"{s.id}: {s.email}" for s in email_settings],
-                format_func=lambda x: f"{x.split(':')[1].strip()}"
-            )
-            if email_setting:
-                setting_id = int(email_setting.split(":")[0])
-                setting = next((s for s in email_settings if s.id == setting_id), None)
-                if setting:
-                    from_email = setting.email
-                    reply_to = st.text_input("Reply To", value=setting.email)
-
-        # Send options
-        send_option = st.radio(
-            "Send to:", 
-            ["All Leads", "Specific Email", "Leads from Chosen Search Terms", "Leads from Search Term Groups"]
-        )
-        
-        specific_email = None
-        selected_terms = None
-        
-        if send_option == "Specific Email":
-            specific_email = st.text_input("Enter email")
-        elif send_option == "Leads from Chosen Search Terms":
-            search_terms_with_counts = fetch_search_terms_with_lead_count(session)
-            selected_terms = st.multiselect(
-                "Select Search Terms",
-                options=search_terms_with_counts['Term'].tolist()
-            )
-            selected_terms = [term.split(" (")[0] for term in selected_terms]
-        elif send_option == "Leads from Search Term Groups":
-            groups = session.query(SearchTermGroup).all()
-            selected_groups = st.multiselect(
-                "Select Search Term Groups",
-                options=[f"{g.id}: {g.name}" for g in groups]
-            )
-            if selected_groups:
-                group_ids = [int(group.split(':')[0]) for group in selected_groups]
-                selected_terms = [t.term for t in session.query(SearchTerm).filter(SearchTerm.group_id.in_(group_ids)).all()]
-
-        exclude_previously_contacted = st.checkbox("Exclude Previously Contacted Domains", value=True)
-
-        st.markdown("### Email Preview")
-        st.text(f"From: {from_email}\nReply-To: {reply_to}\nSubject: {template.subject}")
-        st.components.v1.html(get_email_preview(session, template_id, from_email, reply_to), height=600, scrolling=True)
-
-        leads = fetch_leads(session, template_id, send_option, specific_email, selected_terms, exclude_previously_contacted)
-        total_leads = len(leads)
-        eligible_leads = [lead for lead in leads if lead.get('language', template.language) == template.language]
-        contactable_leads = [lead for lead in eligible_leads if not (exclude_previously_contacted and lead.get('domain_contacted', False))]
-
-        st.info(f"Total leads: {total_leads}\n"
-                f"Leads matching template language ({template.language}): {len(eligible_leads)}\n"
-                f"Leads to be contacted: {len(contactable_leads)}")
-
-        if st.button("Send Emails", type="primary"):
-            if not contactable_leads:
-                st.warning("No leads found matching the selected criteria.")
-                return
-
-            # Create containers for progress tracking
-            progress_container = st.container()
-            status_container = st.container()
-            results_container = st.container()
-
-<<<<<<< HEAD
-        exclude_previously_contacted = st.checkbox("Exclude Previously Contacted Domains", value=True)
-
-        st.markdown("### Email Preview")
-        st.text(f"From: {from_email}\nReply-To: {reply_to}\nSubject: {subject}")
-        st.components.v1.html(get_email_preview(session, template_id, from_email, reply_to), height=600, scrolling=True)
-
-        leads = fetch_leads(session, template_id, send_option, specific_email, selected_terms, exclude_previously_contacted)
-        total_leads = len(leads)
-        eligible_leads = [lead for lead in leads if lead.get('language', template.language) == template.language]
-        contactable_leads = [lead for lead in eligible_leads if not (exclude_previously_contacted and lead.get('domain_contacted', False))]
-
-        st.info(f"Total leads: {total_leads}\n"
-                f"Leads matching template language ({template.language}): {len(eligible_leads)}\n"
-                f"Leads to be contacted: {len(contactable_leads)}")
-
-        if st.button("Send Emails", type="primary"):
-            if not contactable_leads:
-                st.warning("No leads found matching the selected criteria.")
-                return
-            progress_bar = st.progress(0)
-            status_text = st.empty()
-            results = []
-            log_container = st.empty()
-            logs, sent_count = bulk_send_emails(session, template_id, from_email, reply_to, contactable_leads, progress_bar, status_text, results, log_container)
-            st.success(f"Emails sent successfully to {sent_count} leads.")
-            st.subheader("Sending Results")
-            results_df = pd.DataFrame(results)
-            st.dataframe(results_df)
-            success_rate = (results_df['Status'] == 'sent').mean()
-            st.metric("Email Sending Success Rate", f"{success_rate:.2%}")
-=======
-            with progress_container:
-                progress_bar = st.progress(0)
-                status_text = st.empty()
-                current_lead = st.empty()
-                stats = st.empty()
-
-            results = []
-            sent_count = 0
-            error_count = 0
-
-            for idx, lead in enumerate(contactable_leads):
-                try:
-                    # Update progress
-                    progress = (idx + 1) / len(contactable_leads)
-                    progress_bar.progress(progress)
-                    current_lead.text(f"Processing: {lead['Email']}")
-                    stats.text(f"Progress: {idx + 1}/{len(contactable_leads)} | Sent: {sent_count} | Errors: {error_count}")
-
-                    # Send email
-                    response = send_email_ses(
-                        session,
-                        from_email,
-                        lead['Email'],
-                        template.subject,
-                        template.body_content,
-                        reply_to=reply_to
-                    )
-
-                    if response and response.get('MessageId'):
-                        status = 'sent'
-                        sent_count += 1
-                        save_email_campaign(
-                            session,
-                            lead['Email'],
-                            template_id,
-                            status,
-                            datetime.utcnow(),
-                            template.subject,
-                            response['MessageId'],
-                            template.body_content
-                        )
-                    else:
-                        status = 'failed'
-                        error_count += 1
-
-                    results.append({
-                        'Email': lead['Email'],
-                        'Status': status,
-                        'Message ID': response.get('MessageId', 'N/A') if response else 'N/A'
-                    })
-
-                except Exception as e:
-                    error_count += 1
-                    results.append({
-                        'Email': lead['Email'],
-                        'Status': 'error',
-                        'Message ID': 'N/A'
-                    })
-
-            # Final status update
-            status_text.success(f"Email sending completed!")
-            stats.text(f"Final Results: Total: {len(contactable_leads)} | Sent: {sent_count} | Errors: {error_count}")
-
-            # Display results
-            with results_container:
-                st.subheader("Sending Results")
-                results_df = pd.DataFrame(results)
-                st.dataframe(results_df)
-                success_rate = (results_df['Status'] == 'sent').mean()
-                st.metric("Email Sending Success Rate", f"{success_rate:.2%}")
->>>>>>> 8aedd146ba216acc2c06d78a0e438e8d137c5091
+get_active_project_id = lambda: st.session_state.get('active_project_id', 1)
+get_active_campaign_id = lambda: st.session_state.get('active_campaign_id', 1)
+set_active_project_id = lambda project_id: st.session_state.__setitem__('active_project_id', project_id)
+set_active_campaign_id = lambda campaign_id: st.session_state.__setitem__('active_campaign_id', campaign_id)
+
+def add_or_get_search_term(session, term, campaign_id, created_at=None):
+    search_term = session.query(SearchTerm).filter_by(term=term, campaign_id=campaign_id).first()
+    if not search_term:
+        search_term = SearchTerm(term=term, campaign_id=campaign_id, created_at=created_at or datetime.utcnow())
+        session.add(search_term)
+        session.commit()
+        session.refresh(search_term)
+    return search_term.id
+
+def fetch_campaigns(session):
+    return [f"{camp.id}: {camp.campaign_name}" for camp in session.query(Campaign).all()]
+
+def fetch_projects(session):
+    return [f"{project.id}: {project.project_name}" for project in session.query(Project).all()]
+
+def fetch_email_templates(session):
+    return [f"{t.id}: {t.template_name}" for t in session.query(EmailTemplate).all()]
+
+def create_or_update_email_template(session, template_name, subject, body_content, template_id=None, is_ai_customizable=False, created_at=None, language='ES'):
+    template = session.query(EmailTemplate).filter_by(id=template_id).first() if template_id else EmailTemplate(template_name=template_name, subject=subject, body_content=body_content, is_ai_customizable=is_ai_customizable, campaign_id=get_active_campaign_id(), created_at=created_at or datetime.utcnow())
+    if template_id: template.template_name, template.subject, template.body_content, template.is_ai_customizable = template_name, subject, body_content, is_ai_customizable
+    template.language = language
+    session.add(template)
+    session.commit()
+    return template.id
+
+safe_datetime_compare = lambda date1, date2: False if date1 is None or date2 is None else date1 > date2
 
 def fetch_leads(session, template_id, send_option, specific_email, selected_terms, exclude_previously_contacted):
     try:
@@ -2394,31 +1341,217 @@
         logging.error(f"Error fetching leads: {str(e)}")
         return []
 
-def fetch_email_settings(session):
-    try:
-        settings = session.query(EmailSettings).all()
-        return [{"id": setting.id, "name": setting.name, "email": setting.email} for setting in settings]
-    except Exception as e:
-        logging.error(f"Error fetching email settings: {e}")
-        return []
+def update_display(container, items, title, item_key):
+    container.markdown(
+        f"""
+        <style>
+            .container {{
+            max-height: 400px;
+            overflow-y: auto;
+            border: 1px solid rgba(49, 51, 63, 0.2);
+            border-radius: 0.25rem;
+            padding: 1rem;
+            background-color: rgba(49, 51, 63, 0.1);
+        }}
+        .entry {{
+            margin-bottom: 0.5rem;
+            padding: 0.5rem;
+            background-color: rgba(255, 255, 255, 0.1);
+            border-radius: 0.25rem;
+            }}
+        </style>
+        <div class="container">
+            <h4>{title} ({len(items)})</h4>
+            {"".join(f'<div class="entry">{item[item_key]}</div>' for item in items[-20:])}
+        </div>
+        """,
+        unsafe_allow_html=True
+    )
+
+def get_domain_from_url(url): return urlparse(url).netloc
+
+def manual_search_page():
+    try:
+        st.title("Manual Search")
+        
+        with st.form("search_form"):
+            search_terms = st_tags(
+                label='Enter Search Terms:',
+                text='Press enter to add more',
+                value=[],
+                maxtags=10,
+                key='manual_search_terms'
+            )
+
+            col1, col2 = st.columns(2)
+            with col1:
+                shuffle_keywords_option = st.checkbox("Shuffle Keywords", value=False)
+                optimize_english = st.checkbox("Optimize for English", value=False)
+            with col2:
+                optimize_spanish = st.checkbox("Optimize for Spanish", value=False)
+
+            submitted = st.form_submit_button("Start Search")
+
+        if submitted and search_terms:
+            with st.spinner("Searching..."):
+                log_container = st.empty()
+                results_container = st.container()
+                
+                try:
+                    with db_session() as session:
+                        results = perform_search(
+                            session,
+                            search_terms,
+                            log_container,
+                            shuffle_keywords_option,
+                            optimize_english,
+                            optimize_spanish
+                        )
+                        
+                        if results["total_leads"] > 0:
+                            with results_container:
+                                st.success(f"Found {results['total_leads']} new leads!")
+                                df = pd.DataFrame(results["results"])
+                                st.dataframe(df)
+                        else:
+                            st.warning("No new leads found.")
+                            
+                except Exception as e:
+                    st.error(f"Error during search: {str(e)}")
+                    
+    except Exception as e:
+        st.error(f"Error loading manual search page: {str(e)}")
+
+def generate_or_adjust_email_template(prompt, kb_info=None, current_template=None):
+    messages = [
+        {"role": "system", "content": "You are an AI assistant specializing in creating and refining email templates for marketing campaigns. Always respond with a JSON object containing 'subject' and 'body' keys. The 'body' should contain HTML formatted content suitable for insertion into an email body."},
+        {"role": "user", "content": f"""{'Adjust the following email template based on the given instructions:' if current_template else 'Create an email template based on the following prompt:'} {prompt}
+
+        {'Current Template:' if current_template else 'Guidelines:'}
+                            save_email_campaign(session, result['Email'], template.id, 'sent', datetime.utcnow(), template.subject, response.get('MessageId', 'Unknown'), wrapped_content)
+
+        Respond with a JSON object containing 'subject' and 'body' keys. The 'body' should contain HTML formatted content suitable for insertion into an email body.
+
+        Follow these guidelines:
+        1. Use proper HTML tags for structuring the email content (e.g., <p>, <h1>, <h2>, etc.).
+        2. Include inline CSS for styling where appropriate.
+        3. Ensure the content is properly structured and easy to read.
+        4. Include a call-to-action button or link with appropriate styling.
+        5. Make the design responsive for various screen sizes.
+        6. Do not include <html>, <head>, or <body> tags.
+
+        Example structure:
+        {{
+          "subject": "Your compelling subject line here",
+          "body": "<h1>Welcome!</h1><p>Your email content here...</p><a href='#' style='display: inline-block; padding: 10px 20px; background-color: #007bff; color: white; text-decoration: none; border-radius: 5px;'>Call to Action</a>"
+        }}"""}
+    ]
+    if kb_info:
+        messages.append({"role": "user", "content": f"Consider this knowledge base information: {json.dumps(kb_info)}"})
+
+    response = openai_chat_completion(messages, function_name="generate_or_adjust_email_template")
+    
+    if isinstance(response, str):
+        try:
+            return json.loads(response)
+        except json.JSONDecodeError:
+            return {
+                "subject": "AI Generated Subject",
+                "body": f"<p>{response}</p>"
+            }
+    elif isinstance(response, dict):
+        return response
+    else:
+        return {"subject": "", "body": "<p>Failed to generate email content.</p>"}
+
+def fetch_leads_with_sources(session):
+    try:
+        query = session.query(Lead, func.string_agg(LeadSource.url, ', ').label('sources'), func.max(EmailCampaign.sent_at).label('last_contact'), func.string_agg(EmailCampaign.status, ', ').label('email_statuses')).outerjoin(LeadSource).outerjoin(EmailCampaign).group_by(Lead.id)
+        return pd.DataFrame([{**{k: getattr(lead, k) for k in ['id', 'email', 'first_name', 'last_name', 'company', 'job_title', 'created_at']}, 'Source': sources, 'Last Contact': last_contact, 'Last Email Status': email_statuses.split(', ')[-1] if email_statuses else 'Not Contacted', 'Delete': False} for lead, sources, last_contact, email_statuses in query.all()])
+    except SQLAlchemyError as e:
+        logging.error(f"Database error in fetch_leads_with_sources: {str(e)}")
+        return pd.DataFrame()
 
 def fetch_search_terms_with_lead_count(session):
-    query = (session.query(SearchTerm.term, 
-                           func.count(distinct(Lead.id)).label('lead_count'),
-                           func.count(distinct(EmailCampaign.id)).label('email_count'))
-             .join(LeadSource, SearchTerm.id == LeadSource.search_term_id)
-             .join(Lead, LeadSource.lead_id == Lead.id)
-             .outerjoin(EmailCampaign, Lead.id == EmailCampaign.lead_id)
-             .group_by(SearchTerm.term))
-    df = pd.DataFrame(query.all(), columns=['Term', 'Lead Count', 'Email Count'])
-    return df
-
-def fetch_search_term_groups(session):
-    return [f"{group.id}: {group.name}" for group in session.query(SearchTermGroup).all()]
-
-def fetch_search_terms_for_groups(session, group_ids):
-    terms = session.query(SearchTerm).filter(SearchTerm.group_id.in_(group_ids)).all()
-    return [term.term for term in terms]
+    query = session.query(SearchTerm.term, func.count(distinct(Lead.id)).label('lead_count'), func.count(distinct(EmailCampaign.id)).label('email_count')).join(LeadSource, SearchTerm.id == LeadSource.search_term_id).join(Lead, LeadSource.lead_id == Lead.id).outerjoin(EmailCampaign, Lead.id == EmailCampaign.lead_id).group_by(SearchTerm.term)
+    return pd.DataFrame(query.all(), columns=['Term', 'Lead Count', 'Email Count'])
+
+def add_search_term(session, term, campaign_id):
+    try:
+        new_term = SearchTerm(term=term, campaign_id=campaign_id, created_at=datetime.utcnow())
+        session.add(new_term)
+        session.commit()
+        return new_term.id
+    except SQLAlchemyError as e:
+        session.rollback()
+        logging.error(f"Error adding search term: {str(e)}")
+        raise
+
+def update_search_term_group(session, group_id, updated_terms):
+    try:
+        current_term_ids = set(int(term.split(":")[0]) for term in updated_terms)
+        existing_terms = session.query(SearchTerm).filter(SearchTerm.group_id == group_id).all()
+        for term in existing_terms:
+            term.group_id = None if term.id not in current_term_ids else group_id
+        for term_str in updated_terms:
+            term = session.query(SearchTerm).get(int(term_str.split(":")[0]))
+            if term: term.group_id = group_id
+        session.commit()
+    except Exception as e:
+        session.rollback()
+        logging.error(f"Error in update_search_term_group: {str(e)}")
+
+def add_new_search_term(session, term, campaign_id, group_id):
+    try:
+        group_id = int(group_id.split(":")[0]) if group_id != "None" else None
+        new_term = SearchTerm(term=term, campaign_id=campaign_id, group_id=group_id, created_at=datetime.utcnow())
+        session.add(new_term)
+        session.commit()
+    except SQLAlchemyError as e:
+        session.rollback()
+        logging.error(f"Error adding search term: {str(e)}")
+        raise
+
+def ai_group_search_terms(session, ungrouped_terms):
+    # Implement the logic to group search terms using AI
+    # This is just a placeholder example
+    grouped_terms = {}
+    for term in ungrouped_terms:
+        group_name = f"Group {random.randint(1, 3)}"
+        if group_name not in grouped_terms:
+            grouped_terms[group_name] = []
+        grouped_terms[group_name].append(term)
+    return grouped_terms
+
+def update_search_term_groups(session, grouped_terms):
+    for group_name, terms in grouped_terms.items():
+        group = session.query(SearchTermGroup).filter_by(name=group_name).first()
+        if not group:
+            group = SearchTermGroup(name=group_name)
+            session.add(group)
+            session.flush()
+        for term in terms:
+            term.group_id = group.id
+    session.commit()
+
+def create_search_term_group(session, group_name):
+    try:
+        session.add(SearchTermGroup(name=group_name))
+        session.commit()
+    except Exception as e:
+        session.rollback()
+        logging.error(f"Error creating search term group: {str(e)}")
+
+def delete_search_term_group(session, group_id):
+    try:
+        group = session.query(SearchTermGroup).get(group_id)
+        if group:
+            session.query(SearchTerm).filter(SearchTerm.group_id == group_id).update({SearchTerm.group_id: None})
+            session.delete(group)
+            session.commit()
+    except Exception as e:
+        session.rollback()
+        logging.error(f"Error deleting search term group: {str(e)}")
 
 def ai_automation_loop(session, log_container, leads_container):
     automation_logs, total_search_terms, total_emails_sent = [], 0, 0
@@ -2434,16 +1567,21 @@
             optimized_terms = generate_optimized_search_terms(session, base_terms, kb_info)
             st.subheader("Optimized Search Terms")
             st.write(", ".join(optimized_terms))
+
             total_search_terms = len(optimized_terms)
             progress_bar = st.progress(0)
             for idx, term in enumerate(optimized_terms):
                 results = manual_search(session, [term], 10, ignore_previously_fetched=True)
-                new_leads = [(save_lead(session, res['Email'], url=res['URL']).id, res['Email']) for res in results['results'] if save_lead(session, res['Email'], url=res['URL'])]
+                new_leads = []
+                for res in results['results']:
+                    lead = save_lead(session, res['Email'], url=res['URL'])
+                    if lead:
+                        new_leads.append((lead.id, lead.email))
                 if new_leads:
                     template = session.query(EmailTemplate).filter_by(project_id=get_active_project_id()).first()
                     if template:
-                        from_email = kb_info.get('contact_email', 'hello@indosy.com')
-                        reply_to = kb_info.get('contact_email', 'eugproductions@gmail.com')
+                        from_email = kb_info.get('contact_email') or 'hello@indosy.com'
+                        reply_to = kb_info.get('contact_email') or 'eugproductions@gmail.com'
                         logs, sent_count = bulk_send_emails(session, template.id, from_email, reply_to, [{'Email': email} for _, email in new_leads])
                         automation_logs.extend(logs)
                         total_emails_sent += sent_count
@@ -2455,188 +1593,154 @@
             log_container.error(f"Critical error in automation cycle: {str(e)}")
             time.sleep(300)
     log_container.info("Automation stopped")
-    st.session_state.update({"automation_logs": automation_logs, "total_leads_found": total_search_terms, "total_emails_sent": total_emails_sent})
-
-def display_search_results(results, key_suffix):
-    if not results: return st.warning("No results to display.")
-    with st.expander("Search Results", expanded=True):
-        st.markdown(f"### Total Leads Found: **{len(results)}**")
-        for i, res in enumerate(results):
-            with st.expander(f"Lead: {res['Email']}", key=f"lead_expander_{key_suffix}_{i}"):
-                st.markdown(f"**URL:** [{res['URL']}]({res['URL']})  \n**Title:** {res['Title']}  \n**Description:** {res['Description']}  \n**Tags:** {', '.join(res['Tags'])}  \n**Lead Source:** {res['Lead Source']}  \n**Lead Email:** {res['Email']}")
-
-def perform_quick_scan(session):
-    with st.spinner("Performing quick scan..."):
-        terms = session.query(SearchTerm).order_by(func.random()).limit(3).all()
-        email_setting = fetch_email_settings(session)[0] if fetch_email_settings(session) else None
-        from_email = email_setting['email'] if email_setting else None
-        reply_to = from_email
-        email_template = session.query(EmailTemplate).first()
-        res = manual_search(session, [term.term for term in terms], 10, True, False, False, True, "EN", True, st.empty(), from_email, reply_to, f"{email_template.id}: {email_template.template_name}" if email_template else None)
-    st.success(f"Quick scan completed! Found {len(res['results'])} new leads.")
-    return {"new_leads": len(res['results']), "terms_used": [term.term for term in terms]}
-
-def generate_optimized_search_terms(session, base_terms, kb_info):
-    prompt = f"Optimize and expand these search terms for lead generation:\n{', '.join(base_terms)}\n\nConsider:\n1. Relevance to business and target market\n2. Potential for high-quality leads\n3. Variations and related terms\n4. Industry-specific jargon\n\nRespond with a JSON array of optimized terms."
-    response = openai_chat_completion([{"role": "system", "content": "You're an AI specializing in optimizing search terms for lead generation. Be concise and effective."}, {"role": "user", "content": prompt}], function_name="generate_optimized_search_terms")
-    return response.get('optimized_terms', base_terms) if isinstance(response, dict) else base_terms
-
-def fetch_search_terms_with_lead_count(session):
-    query = (session.query(SearchTerm.term, 
-                           func.count(distinct(Lead.id)).label('lead_count'),
-                           func.count(distinct(EmailCampaign.id)).label('email_count'))
-             .join(LeadSource, SearchTerm.id == LeadSource.search_term_id)
-             .join(Lead, LeadSource.lead_id == Lead.id)
-             .outerjoin(EmailCampaign, Lead.id == EmailCampaign.lead_id)
-             .group_by(SearchTerm.term))
-    df = pd.DataFrame(query.all(), columns=['Term', 'Lead Count', 'Email Count'])
-    return df
-
-def fetch_leads_for_search_terms(session, search_term_ids) -> List[Lead]:
-    return session.query(Lead).distinct().join(LeadSource).filter(LeadSource.search_term_id.in_(search_term_ids)).all()
-
-def projects_campaigns_page():
+    st.session_state.automation_logs = automation_logs
+    st.session_state.total_leads_found = total_search_terms
+    st.session_state.total_emails_sent = total_emails_sent
+
+def openai_chat_completion(messages, temperature=0.7, function_name=None, lead_id=None, email_campaign_id=None):
     with db_session() as session:
-        st.header("Projects and Campaigns")
-        st.subheader("Add New Project")
-        with st.form("add_project_form"):
-            project_name = st.text_input("Project Name")
-            if st.form_submit_button("Add Project"):
-                if project_name.strip():
-                    try:
-                        session.add(Project(project_name=project_name, created_at=datetime.utcnow()))
-                        session.commit()
-                        st.success(f"Project '{project_name}' added successfully.")
-                    except SQLAlchemyError as e:
-                        st.error(f"Error adding project: {str(e)}")
-                else:
-                    st.warning("Please enter a project name.")
-        st.subheader("Existing Projects and Campaigns")
-        projects = session.query(Project).all()
-        for project in projects:
-            with st.expander(f"Project: {project.project_name}"):
-                st.info("Campaigns share resources and settings within a project.")
-                with st.form(f"add_campaign_form_{project.id}"):
-                    campaign_name = st.text_input("Campaign Name", key=f"campaign_name_{project.id}")
-                    if st.form_submit_button("Add Campaign"):
-                        if campaign_name.strip():
-                            try:
-                                session.add(Campaign(campaign_name=campaign_name, project_id=project.id, created_at=datetime.utcnow()))
-                                session.commit()
-                                st.success(f"Campaign '{campaign_name}' added to '{project.project_name}'.")
-                            except SQLAlchemyError as e:
-                                st.error(f"Error adding campaign: {str(e)}")
-                        else:
-                            st.warning("Please enter a campaign name.")
-                campaigns = session.query(Campaign).filter_by(project_id=project.id).all()
-                st.write("Campaigns:" if campaigns else f"No campaigns for {project.project_name} yet.")
-                for campaign in campaigns:
-                    st.write(f"- {campaign.campaign_name}")
-        st.subheader("Set Active Project and Campaign")
-        project_options = [p.project_name for p in projects]
-        if project_options:
-            active_project = st.selectbox("Select Active Project", options=project_options, index=0)
-            active_project_id = session.query(Project.id).filter_by(project_name=active_project).scalar()
-            set_active_project_id(active_project_id)
-            active_project_campaigns = session.query(Campaign).filter_by(project_id=active_project_id).all()
-            if active_project_campaigns:
-                campaign_options = [c.campaign_name for c in active_project_campaigns]
-                active_campaign = st.selectbox("Select Active Campaign", options=campaign_options, index=0)
-                active_campaign_id = session.query(Campaign.id).filter_by(campaign_name=active_campaign, project_id=active_project_id).scalar()
-                set_active_campaign_id(active_campaign_id)
-                st.success(f"Active Project: {active_project}, Active Campaign: {active_campaign}")
-            else:
-                st.warning(f"No campaigns available for {active_project}. Please add a campaign.")
+        general_settings = session.query(Settings).filter_by(setting_type='general').first()
+        if not general_settings or 'openai_api_key' not in general_settings.value:
+            st.error("OpenAI API key not set. Please configure it in the settings.")
+            return None
+
+        client = OpenAI(api_key=general_settings.value['openai_api_key'])
+        model = general_settings.value.get('openai_model', "gpt-4o-mini")
+
+    try:
+        response = client.chat.completions.create(
+            model=model,
+            messages=messages,
+            temperature=temperature
+        )
+        result = response.choices[0].message.content
+        with db_session() as session:
+            log_ai_request(session, function_name, messages, result, lead_id, email_campaign_id, model)
+        
+        try:
+            return json.loads(result)
+        except json.JSONDecodeError:
+            return result
+    except Exception as e:
+        st.error(f"Error in OpenAI API call: {str(e)}")
+        with db_session() as session:
+            log_ai_request(session, function_name, messages, str(e), lead_id, email_campaign_id, model)
+        return None
+
+def log_ai_request(session, function_name, prompt, response, lead_id=None, email_campaign_id=None, model_used=None):
+    session.add(AIRequestLog(
+        function_name=function_name,
+        prompt=json.dumps(prompt),
+        response=json.dumps(response) if response else None,
+        lead_id=lead_id,
+        email_campaign_id=email_campaign_id,
+        model_used=model_used
+    ))
+    session.commit()
+
+def save_lead(session, email, first_name=None, last_name=None, company=None, job_title=None, phone=None, url=None, search_term_id=None, created_at=None):
+    try:
+        existing_lead = session.query(Lead).filter_by(email=email).first()
+        if existing_lead:
+            for attr in ['first_name', 'last_name', 'company', 'job_title', 'phone', 'created_at']:
+                if locals()[attr]: setattr(existing_lead, attr, locals()[attr])
+            lead = existing_lead
         else:
-            st.warning("No projects found. Please add a project first.")
-
-def knowledge_base_page():
-    st.title("Knowledge Base")
-    with db_session() as session:
-        project_options = fetch_projects(session)
-        if not project_options: return st.warning("No projects found. Please create a project first.")
-        selected_project = st.selectbox("Select Project", options=project_options)
-        project_id = int(selected_project.split(":")[0])
-        set_active_project_id(project_id)
-        kb_entry = session.query(KnowledgeBase).filter_by(project_id=project_id).first()
-        with st.form("knowledge_base_form"):
-            fields = ['kb_name', 'kb_bio', 'kb_values', 'contact_name', 'contact_role', 'contact_email', 'company_description', 'company_mission', 'company_target_market', 'company_other', 'product_name', 'product_description', 'product_target_customer', 'product_other', 'other_context', 'example_email']
-            form_data = {field: st.text_input(field.replace('_', ' ').title(), value=getattr(kb_entry, field, '')) if field in ['kb_name', 'contact_name', 'contact_role', 'contact_email', 'product_name'] else st.text_area(field.replace('_', ' ').title(), value=getattr(kb_entry, field, '')) for field in fields}
-            if st.form_submit_button("Save Knowledge Base"):
-                try:
-                    form_data.update({'project_id': project_id, 'created_at': datetime.utcnow()})
-                    if kb_entry:
-                        for k, v in form_data.items(): setattr(kb_entry, k, v)
-                    else: session.add(KnowledgeBase(**form_data))
-                    session.commit()
-                    st.success("Knowledge Base saved successfully!", icon="✅")
-                except Exception as e: st.error(f"An error occurred while saving the Knowledge Base: {str(e)}")
-
-def autoclient_ai_page():
-    st.header("AutoclientAI - Automated Lead Generation")
-    with st.expander("Knowledge Base Information", expanded=False):
-        with db_session() as session:
-            kb_info = get_knowledge_base_info(session, get_active_project_id())
-        if not kb_info:
-            return st.error("Knowledge Base not found for the active project. Please set it up first.")
-        st.json(kb_info)
-    user_input = st.text_area("Enter additional context or specific goals for lead generation:", help="This information will be used to generate more targeted search terms.")
-    if st.button("Generate Optimized Search Terms", key="generate_optimized_terms"):
-        with st.spinner("Generating optimized search terms..."):
-            with db_session() as session:
-                base_terms = [term.term for term in session.query(SearchTerm).filter_by(project_id=get_active_project_id()).all()]
-                optimized_terms = generate_optimized_search_terms(session, base_terms, kb_info)
-            if optimized_terms:
-                st.session_state.optimized_terms = optimized_terms
-                st.success("Search terms optimized successfully!")
-                st.subheader("Optimized Search Terms")
-                st.write(", ".join(optimized_terms))
-            else:
-                st.error("Failed to generate optimized search terms. Please try again.")
-    if st.button("Start Automation", key="start_automation"):
-        st.session_state.update({"automation_status": True, "automation_logs": [], "total_leads_found": 0, "total_emails_sent": 0})
-        st.success("Automation started!")
-    if st.session_state.get('automation_status', False):
-        st.subheader("Automation in Progress")
-        progress_bar, log_container, leads_container, analytics_container = st.progress(0), st.empty(), st.empty(), st.empty()
-        try:
-            with db_session() as session:
-                ai_automation_loop(session, log_container, leads_container)
-        except Exception as e:
-            st.error(f"An error occurred in the automation process: {str(e)}")
-            st.session_state.automation_status = False
-    if not st.session_state.get('automation_status', False) and st.session_state.get('automation_logs'):
-        st.subheader("Automation Results")
-        st.metric("Total Leads Found", st.session_state.total_leads_found)
-        st.metric("Total Emails Sent", st.session_state.total_emails_sent)
-        st.subheader("Automation Logs")
-        st.text_area("Logs", "\n".join(st.session_state.automation_logs), height=300)
-    if 'email_logs' in st.session_state:
-        st.subheader("Email Sending Logs")
-        df_logs = pd.DataFrame(st.session_state.email_logs)
-        st.dataframe(df_logs)
-        success_rate = (df_logs['Status'] == 'sent').mean() * 100
-        st.metric("Email Sending Success Rate", f"{success_rate:.2f}%")
-    st.subheader("Debug Information")
-    st.json(st.session_state)
-    st.write("Current function:", autoclient_ai_page.__name__)
-    st.write("Session state keys:", list(st.session_state.keys()))
-
-def update_search_terms(session, classified_terms):
-    for group, terms in classified_terms.items():
-        for term in terms:
-            existing_term = session.query(SearchTerm).filter_by(term=term, project_id=get_active_project_id()).first()
-            if existing_term:
-                existing_term.group = group
-            else:
-                session.add(SearchTerm(term=term, group=group, project_id=get_active_project_id()))
+            lead = Lead(email=email, first_name=first_name, last_name=last_name, company=company, job_title=job_title, phone=phone, created_at=created_at or datetime.utcnow())
+            session.add(lead)
+        session.flush()
+        lead_source = LeadSource(lead_id=lead.id, url=url, search_term_id=search_term_id)
+        session.add(lead_source)
+        campaign_lead = CampaignLead(campaign_id=get_active_campaign_id(), lead_id=lead.id, status="Not Contacted", created_at=datetime.utcnow())
+        session.add(campaign_lead)
+        session.commit()
+        return lead
+    except Exception as e:
+        logging.error(f"Error saving lead: {str(e)}")
+        session.rollback()
+        return None
+
+def save_lead_source(session, lead_id, search_term_id, url, http_status, scrape_duration, page_title=None, meta_description=None, content=None, tags=None, phone_numbers=None):
+    session.add(LeadSource(lead_id=lead_id, search_term_id=search_term_id, url=url, http_status=http_status, scrape_duration=scrape_duration, page_title=page_title or get_page_title(url), meta_description=meta_description or get_page_description(url), content=content or extract_visible_text(BeautifulSoup(requests.get(url).text, 'html.parser')), tags=tags, phone_numbers=phone_numbers))
     session.commit()
 
-def update_results_display(results_container, results):
-    results_container.markdown(
+def get_page_title(url):
+    try:
+        response = requests.get(url, timeout=10)
+        soup = BeautifulSoup(response.text, 'html.parser')
+        title = soup.title.string if soup.title else "No title found"
+        return title.strip()
+    except Exception as e:
+        logging.error(f"Error getting page title for {url}: {str(e)}")
+        return "Error fetching title"
+
+def extract_visible_text(soup):
+    for script in soup(["script", "style"]):
+        script.extract()
+    text = soup.get_text()
+    lines = (line.strip() for line in text.splitlines())
+    chunks = (phrase.strip() for line in lines for phrase in line.split("  "))
+    return ' '.join(chunk for chunk in chunks if chunk)
+
+def log_search_term_effectiveness(session, term, total_results, valid_leads, blogs_found, directories_found):
+    session.add(SearchTermEffectiveness(term=term, total_results=total_results, valid_leads=valid_leads, irrelevant_leads=total_results - valid_leads, blogs_found=blogs_found, directories_found=directories_found))
+    session.commit()
+
+get_active_project_id = lambda: st.session_state.get('active_project_id', 1)
+get_active_campaign_id = lambda: st.session_state.get('active_campaign_id', 1)
+set_active_project_id = lambda project_id: st.session_state.__setitem__('active_project_id', project_id)
+set_active_campaign_id = lambda campaign_id: st.session_state.__setitem__('active_campaign_id', campaign_id)
+
+def add_or_get_search_term(session, term, campaign_id, created_at=None):
+    search_term = session.query(SearchTerm).filter_by(term=term, campaign_id=campaign_id).first()
+    if not search_term:
+        search_term = SearchTerm(term=term, campaign_id=campaign_id, created_at=created_at or datetime.utcnow())
+        session.add(search_term)
+        session.commit()
+        session.refresh(search_term)
+    return search_term.id
+
+def fetch_campaigns(session):
+    return [f"{camp.id}: {camp.campaign_name}" for camp in session.query(Campaign).all()]
+
+def fetch_projects(session):
+    return [f"{project.id}: {project.project_name}" for project in session.query(Project).all()]
+
+def fetch_email_templates(session):
+    return [f"{t.id}: {t.template_name}" for t in session.query(EmailTemplate).all()]
+
+def create_or_update_email_template(session, template_name, subject, body_content, template_id=None, is_ai_customizable=False, created_at=None, language='ES'):
+    template = session.query(EmailTemplate).filter_by(id=template_id).first() if template_id else EmailTemplate(template_name=template_name, subject=subject, body_content=body_content, is_ai_customizable=is_ai_customizable, campaign_id=get_active_campaign_id(), created_at=created_at or datetime.utcnow())
+    if template_id: template.template_name, template.subject, template.body_content, template.is_ai_customizable = template_name, subject, body_content, is_ai_customizable
+    template.language = language
+    session.add(template)
+    session.commit()
+    return template.id
+
+safe_datetime_compare = lambda date1, date2: False if date1 is None or date2 is None else date1 > date2
+
+def fetch_leads(session, template_id, send_option, specific_email, selected_terms, exclude_previously_contacted):
+    try:
+        query = session.query(Lead)
+        if send_option == "Specific Email":
+            query = query.filter(Lead.email == specific_email)
+        elif send_option in ["Leads from Chosen Search Terms", "Leads from Search Term Groups"] and selected_terms:
+            query = query.join(LeadSource).join(SearchTerm).filter(SearchTerm.term.in_(selected_terms))
+        
+        if exclude_previously_contacted:
+            subquery = session.query(EmailCampaign.lead_id).filter(EmailCampaign.sent_at.isnot(None)).subquery()
+            query = query.outerjoin(subquery, Lead.id == subquery.c.lead_id).filter(subquery.c.lead_id.is_(None))
+        
+        return [{"Email": lead.email, "ID": lead.id} for lead in query.all()]
+    except Exception as e:
+        logging.error(f"Error fetching leads: {str(e)}")
+        return []
+
+def update_display(container, items, title, item_key):
+    container.markdown(
         f"""
         <style>
-        .results-container {{
+            .container {{
             max-height: 400px;
             overflow-y: auto;
             border: 1px solid rgba(49, 51, 63, 0.2);
@@ -2644,825 +1748,1438 @@
             padding: 1rem;
             background-color: rgba(49, 51, 63, 0.1);
         }}
-        .result-entry {{
+        .entry {{
             margin-bottom: 0.5rem;
             padding: 0.5rem;
             background-color: rgba(255, 255, 255, 0.1);
             border-radius: 0.25rem;
-        }}
+            }}
         </style>
-        <div class="results-container">
-            <h4>Found Leads ({len(results)})</h4>
-            {"".join(f'<div class="result-entry"><strong>{res["Email"]}</strong><br>{res["URL"]}</div>' for res in results[-10:])}
+        <div class="container">
+            <h4>{title} ({len(items)})</h4>
+            {"".join(f'<div class="entry">{item[item_key]}</div>' for item in items[-20:])}
         </div>
         """,
         unsafe_allow_html=True
     )
 
-def automation_control_panel_page():
-    st.title("Automation Control Panel")
-
-    col1, col2 = st.columns([2, 1])
-    with col1:
-        status = "Active" if st.session_state.get('automation_status', False) else "Inactive"
-        st.metric("Automation Status", status)
-    with col2:
-        button_text = "Stop Automation" if st.session_state.get('automation_status', False) else "Start Automation"
-        if st.button(button_text, use_container_width=True):
-            st.session_state.automation_status = not st.session_state.get('automation_status', False)
-            if st.session_state.automation_status:
-                st.session_state.automation_logs = []
-            st.rerun()
-
-    if st.button("Perform Quick Scan", use_container_width=True):
-        with st.spinner("Performing quick scan..."):
-            try:
-                with db_session() as session:
-                    new_leads = session.query(Lead).filter(Lead.is_processed == False).count()
-                    session.query(Lead).filter(Lead.is_processed == False).update({Lead.is_processed: True})
-                    session.commit()
-                    st.success(f"Quick scan completed! Found {new_leads} new leads.")
-            except Exception as e:
-                st.error(f"An error occurred during quick scan: {str(e)}")
-
-    st.subheader("Real-Time Analytics")
-    try:
+def get_domain_from_url(url): return urlparse(url).netloc
+
+def manual_search_page():
+    try:
+        st.title("Manual Search")
+        
+        with st.form("search_form"):
+            search_terms = st_tags(
+                label='Enter Search Terms:',
+                text='Press enter to add more',
+                value=[],
+                maxtags=10,
+                key='manual_search_terms'
+            )
+
+            col1, col2 = st.columns(2)
+            with col1:
+                shuffle_keywords_option = st.checkbox("Shuffle Keywords", value=False)
+                optimize_english = st.checkbox("Optimize for English", value=False)
+            with col2:
+                optimize_spanish = st.checkbox("Optimize for Spanish", value=False)
+
+            submitted = st.form_submit_button("Start Search")
+
+        if submitted and search_terms:
+            with st.spinner("Searching..."):
+                log_container = st.empty()
+                results_container = st.container()
+                
+                try:
+                    with db_session() as session:
+                        results = perform_search(
+                            session,
+                            search_terms,
+                            log_container,
+                            shuffle_keywords_option,
+                            optimize_english,
+                            optimize_spanish
+                        )
+                        
+                        if results["total_leads"] > 0:
+                            with results_container:
+                                st.success(f"Found {results['total_leads']} new leads!")
+                                df = pd.DataFrame(results["results"])
+                                st.dataframe(df)
+                        else:
+                            st.warning("No new leads found.")
+                            
+                except Exception as e:
+                    st.error(f"Error during search: {str(e)}")
+                    
+    except Exception as e:
+        st.error(f"Error loading manual search page: {str(e)}")
+
+def generate_or_adjust_email_template(prompt, kb_info=None, current_template=None):
+    messages = [
+        {"role": "system", "content": "You are an AI assistant specializing in creating and refining email templates for marketing campaigns. Always respond with a JSON object containing 'subject' and 'body' keys. The 'body' should contain HTML formatted content suitable for insertion into an email body."},
+        {"role": "user", "content": f"""{'Adjust the following email template based on the given instructions:' if current_template else 'Create an email template based on the following prompt:'} {prompt}
+
+        {'Current Template:' if current_template else 'Guidelines:'}
+                            save_email_campaign(session, result['Email'], template.id, 'sent', datetime.utcnow(), template.subject, response.get('MessageId', 'Unknown'), wrapped_content)
+
+        Respond with a JSON object containing 'subject' and 'body' keys. The 'body' should contain HTML formatted content suitable for insertion into an email body.
+
+        Follow these guidelines:
+        1. Use proper HTML tags for structuring the email content (e.g., <p>, <h1>, <h2>, etc.).
+        2. Include inline CSS for styling where appropriate.
+        3. Ensure the content is properly structured and easy to read.
+        4. Include a call-to-action button or link with appropriate styling.
+        5. Make the design responsive for various screen sizes.
+        6. Do not include <html>, <head>, or <body> tags.
+
+        Example structure:
+        {{
+          "subject": "Your compelling subject line here",
+          "body": "<h1>Welcome!</h1><p>Your email content here...</p><a href='#' style='display: inline-block; padding: 10px 20px; background-color: #007bff; color: white; text-decoration: none; border-radius: 5px;'>Call to Action</a>"
+        }}"""}
+    ]
+    if kb_info:
+        messages.append({"role": "user", "content": f"Consider this knowledge base information: {json.dumps(kb_info)}"})
+
+    response = openai_chat_completion(messages, function_name="generate_or_adjust_email_template")
+    
+    if isinstance(response, str):
+        try:
+            return json.loads(response)
+        except json.JSONDecodeError:
+            return {
+                "subject": "AI Generated Subject",
+                "body": f"<p>{response}</p>"
+            }
+    elif isinstance(response, dict):
+        return response
+    else:
+        return {"subject": "", "body": "<p>Failed to generate email content.</p>"}
+
+def fetch_leads_with_sources(session):
+    try:
+        query = session.query(Lead, func.string_agg(LeadSource.url, ', ').label('sources'), func.max(EmailCampaign.sent_at).label('last_contact'), func.string_agg(EmailCampaign.status, ', ').label('email_statuses')).outerjoin(LeadSource).outerjoin(EmailCampaign).group_by(Lead.id)
+        return pd.DataFrame([{**{k: getattr(lead, k) for k in ['id', 'email', 'first_name', 'last_name', 'company', 'job_title', 'created_at']}, 'Source': sources, 'Last Contact': last_contact, 'Last Email Status': email_statuses.split(', ')[-1] if email_statuses else 'Not Contacted', 'Delete': False} for lead, sources, last_contact, email_statuses in query.all()])
+    except SQLAlchemyError as e:
+        logging.error(f"Database error in fetch_leads_with_sources: {str(e)}")
+        return pd.DataFrame()
+
+def fetch_search_terms_with_lead_count(session):
+    query = session.query(SearchTerm.term, func.count(distinct(Lead.id)).label('lead_count'), func.count(distinct(EmailCampaign.id)).label('email_count')).join(LeadSource, SearchTerm.id == LeadSource.search_term_id).join(Lead, LeadSource.lead_id == Lead.id).outerjoin(EmailCampaign, Lead.id == EmailCampaign.lead_id).group_by(SearchTerm.term)
+    return pd.DataFrame(query.all(), columns=['Term', 'Lead Count', 'Email Count'])
+
+def add_search_term(session, term, campaign_id):
+    try:
+        new_term = SearchTerm(term=term, campaign_id=campaign_id, created_at=datetime.utcnow())
+        session.add(new_term)
+        session.commit()
+        return new_term.id
+    except SQLAlchemyError as e:
+        session.rollback()
+        logging.error(f"Error adding search term: {str(e)}")
+        raise
+
+def update_search_term_group(session, group_id, updated_terms):
+    try:
+        current_term_ids = set(int(term.split(":")[0]) for term in updated_terms)
+        existing_terms = session.query(SearchTerm).filter(SearchTerm.group_id == group_id).all()
+        for term in existing_terms:
+            term.group_id = None if term.id not in current_term_ids else group_id
+        for term_str in updated_terms:
+            term = session.query(SearchTerm).get(int(term_str.split(":")[0]))
+            if term: term.group_id = group_id
+        session.commit()
+    except Exception as e:
+        session.rollback()
+        logging.error(f"Error in update_search_term_group: {str(e)}")
+
+def add_new_search_term(session, term, campaign_id, group_id):
+    try:
+        group_id = int(group_id.split(":")[0]) if group_id != "None" else None
+        new_term = SearchTerm(term=term, campaign_id=campaign_id, group_id=group_id, created_at=datetime.utcnow())
+        session.add(new_term)
+        session.commit()
+    except SQLAlchemyError as e:
+        session.rollback()
+        logging.error(f"Error adding search term: {str(e)}")
+        raise
+
+def ai_group_search_terms(session, ungrouped_terms):
+    # Implement the logic to group search terms using AI
+    # This is just a placeholder example
+    grouped_terms = {}
+    for term in ungrouped_terms:
+        group_name = f"Group {random.randint(1, 3)}"
+        if group_name not in grouped_terms:
+            grouped_terms[group_name] = []
+        grouped_terms[group_name].append(term)
+    return grouped_terms
+
+def update_search_term_groups(session, grouped_terms):
+    for group_name, terms in grouped_terms.items():
+        group = session.query(SearchTermGroup).filter_by(name=group_name).first()
+        if not group:
+            group = SearchTermGroup(name=group_name)
+            session.add(group)
+            session.flush()
+        for term in terms:
+            term.group_id = group.id
+    session.commit()
+
+def create_search_term_group(session, group_name):
+    try:
+        session.add(SearchTermGroup(name=group_name))
+        session.commit()
+    except Exception as e:
+        session.rollback()
+        logging.error(f"Error creating search term group: {str(e)}")
+
+def delete_search_term_group(session, group_id):
+    try:
+        group = session.query(SearchTermGroup).get(group_id)
+        if group:
+            session.query(SearchTerm).filter(SearchTerm.group_id == group_id).update({SearchTerm.group_id: None})
+            session.delete(group)
+            session.commit()
+    except Exception as e:
+        session.rollback()
+        logging.error(f"Error deleting search term group: {str(e)}")
+
+def ai_automation_loop(session, log_container, leads_container):
+    automation_logs, total_search_terms, total_emails_sent = [], 0, 0
+    while st.session_state.get('automation_status', False):
+        try:
+            log_container.info("Starting automation cycle")
+            kb_info = get_knowledge_base_info(session, get_active_project_id())
+            if not kb_info:
+                log_container.warning("Knowledge Base not found. Skipping cycle.")
+                time.sleep(3600)
+                continue
+            base_terms = [term.term for term in session.query(SearchTerm).filter_by(project_id=get_active_project_id()).all()]
+            optimized_terms = generate_optimized_search_terms(session, base_terms, kb_info)
+            st.subheader("Optimized Search Terms")
+            st.write(", ".join(optimized_terms))
+
+            total_search_terms = len(optimized_terms)
+            progress_bar = st.progress(0)
+            for idx, term in enumerate(optimized_terms):
+                results = manual_search(session, [term], 10, ignore_previously_fetched=True)
+                new_leads = []
+                for res in results['results']:
+                    lead = save_lead(session, res['Email'], url=res['URL'])
+                    if lead:
+                        new_leads.append((lead.id, lead.email))
+                if new_leads:
+                    template = session.query(EmailTemplate).filter_by(project_id=get_active_project_id()).first()
+                    if template:
+                        from_email = kb_info.get('contact_email') or 'hello@indosy.com'
+                        reply_to = kb_info.get('contact_email') or 'eugproductions@gmail.com'
+                        logs, sent_count = bulk_send_emails(session, template.id, from_email, reply_to, [{'Email': email} for _, email in new_leads])
+                        automation_logs.extend(logs)
+                        total_emails_sent += sent_count
+                leads_container.text_area("New Leads Found", "\n".join([email for _, email in new_leads]), height=200)
+                progress_bar.progress((idx + 1) / len(optimized_terms))
+            st.success(f"Automation cycle completed. Total search terms: {total_search_terms}, Total emails sent: {total_emails_sent}")
+            time.sleep(3600)
+        except Exception as e:
+            log_container.error(f"Critical error in automation cycle: {str(e)}")
+            time.sleep(300)
+    log_container.info("Automation stopped")
+    st.session_state.automation_logs = automation_logs
+    st.session_state.total_leads_found = total_search_terms
+    st.session_state.total_emails_sent = total_emails_sent
+
+def openai_chat_completion(messages, temperature=0.7, function_name=None, lead_id=None, email_campaign_id=None):
+    with db_session() as session:
+        general_settings = session.query(Settings).filter_by(setting_type='general').first()
+        if not general_settings or 'openai_api_key' not in general_settings.value:
+            st.error("OpenAI API key not set. Please configure it in the settings.")
+            return None
+
+        client = OpenAI(api_key=general_settings.value['openai_api_key'])
+        model = general_settings.value.get('openai_model', "gpt-4o-mini")
+
+    try:
+        response = client.chat.completions.create(
+            model=model,
+            messages=messages,
+            temperature=temperature
+        )
+        result = response.choices[0].message.content
         with db_session() as session:
-            total_leads = session.query(Lead).count()
-            emails_sent = session.query(EmailCampaign).count()
-            col1, col2 = st.columns(2)
-            col1.metric("Total Leads", total_leads)
-            col2.metric("Emails Sent", emails_sent)
-    except Exception as e:
-        st.error(f"An error occurred while displaying analytics: {str(e)}")
-
-    st.subheader("Automation Logs")
-    log_container = st.empty()
-    update_display(log_container, st.session_state.get('automation_logs', []), "Latest Logs", "log")
-
-    st.subheader("Recently Found Leads")
-    leads_container = st.empty()
-
-    if st.session_state.get('automation_status', False):
-        st.info("Automation is currently running in the background.")
+            log_ai_request(session, function_name, messages, result, lead_id, email_campaign_id, model)
+        
         try:
-            with db_session() as session:
-                while st.session_state.get('automation_status', False):
-                    kb_info = get_knowledge_base_info(session, get_active_project_id())
-                    if not kb_info:
-                        st.session_state.automation_logs.append("Knowledge Base not found. Skipping cycle.")
-                        time.sleep(3600)
-                        continue
-
-                    base_terms = [term.term for term in session.query(SearchTerm).filter_by(project_id=get_active_project_id()).all()]
-                    optimized_terms = generate_optimized_search_terms(session, base_terms, kb_info)
-
-                    new_leads_all = []
-                    for term in optimized_terms:
-                        results = manual_search(session, [term], 10)
-                        new_leads = [(res['Email'], res['URL']) for res in results['results'] if save_lead(session, res['Email'], url=res['URL'])]
-                        new_leads_all.extend(new_leads)
-
-                        if new_leads:
-                            template = session.query(EmailTemplate).filter_by(project_id=get_active_project_id()).first()
-                            if template:
-                                from_email = kb_info.get('contact_email') or 'hello@indosy.com'
-                                reply_to = kb_info.get('contact_email') or 'eugproductions@gmail.com'
-                                logs, sent_count = bulk_send_emails(session, template.id, from_email, reply_to, [{'Email': email} for email, _ in new_leads])
-                                st.session_state.automation_logs.extend(logs)
-
-                    if new_leads_all:
-                        leads_df = pd.DataFrame(new_leads_all, columns=['Email', 'URL'])
-                        leads_container.dataframe(leads_df, hide_index=True)
-                    else:
-                        leads_container.info("No new leads found in this cycle.")
-
-                    update_display(log_container, st.session_state.get('automation_logs', []), "Latest Logs", "log")
-                    time.sleep(3600)
-        except Exception as e:
-            st.error(f"An error occurred in the automation process: {str(e)}")
-
-def get_knowledge_base_info(session, project_id):
-    kb = session.query(KnowledgeBase).filter_by(project_id=project_id).first()
-    return kb.to_dict() if kb else None
-
-def generate_optimized_search_terms(session, base_terms, kb_info):
-    ai_prompt = f"Generate 5 optimized search terms based on: {', '.join(base_terms)}. Context: {kb_info}"
-    return get_ai_response(ai_prompt).split('\n')
-
-def update_display(container, items, title, item_type):
-    container.markdown(f"<h4>{title}</h4>", unsafe_allow_html=True)
-    for item in items[-10:]:
-        container.text(item)
-
-def get_search_terms(session):
-    return [term.term for term in session.query(SearchTerm).filter_by(project_id=get_active_project_id()).all()]
-
-def get_ai_response(prompt):
-    return openai.Completion.create(engine="text-davinci-002", prompt=prompt, max_tokens=100).choices[0].text.strip()
-
-def fetch_email_settings(session):
-    try:
-        settings = session.query(EmailSettings).all()
-        return [{"id": setting.id, "name": setting.name, "email": setting.email} for setting in settings]
-    except Exception as e:
-        logging.error(f"Error fetching email settings: {e}")
+            return json.loads(result)
+        except json.JSONDecodeError:
+            return result
+    except Exception as e:
+        st.error(f"Error in OpenAI API call: {str(e)}")
+        with db_session() as session:
+            log_ai_request(session, function_name, messages, str(e), lead_id, email_campaign_id, model)
+        return None
+
+def log_ai_request(session, function_name, prompt, response, lead_id=None, email_campaign_id=None, model_used=None):
+    session.add(AIRequestLog(
+        function_name=function_name,
+        prompt=json.dumps(prompt),
+        response=json.dumps(response) if response else None,
+        lead_id=lead_id,
+        email_campaign_id=email_campaign_id,
+        model_used=model_used
+    ))
+    session.commit()
+
+def save_lead(session, email, first_name=None, last_name=None, company=None, job_title=None, phone=None, url=None, search_term_id=None, created_at=None):
+    try:
+        existing_lead = session.query(Lead).filter_by(email=email).first()
+        if existing_lead:
+            for attr in ['first_name', 'last_name', 'company', 'job_title', 'phone', 'created_at']:
+                if locals()[attr]: setattr(existing_lead, attr, locals()[attr])
+            lead = existing_lead
+        else:
+            lead = Lead(email=email, first_name=first_name, last_name=last_name, company=company, job_title=job_title, phone=phone, created_at=created_at or datetime.utcnow())
+            session.add(lead)
+        session.flush()
+        lead_source = LeadSource(lead_id=lead.id, url=url, search_term_id=search_term_id)
+        session.add(lead_source)
+        campaign_lead = CampaignLead(campaign_id=get_active_campaign_id(), lead_id=lead.id, status="Not Contacted", created_at=datetime.utcnow())
+        session.add(campaign_lead)
+        session.commit()
+        return lead
+    except Exception as e:
+        logging.error(f"Error saving lead: {str(e)}")
+        session.rollback()
+        return None
+
+def save_lead_source(session, lead_id, search_term_id, url, http_status, scrape_duration, page_title=None, meta_description=None, content=None, tags=None, phone_numbers=None):
+    session.add(LeadSource(lead_id=lead_id, search_term_id=search_term_id, url=url, http_status=http_status, scrape_duration=scrape_duration, page_title=page_title or get_page_title(url), meta_description=meta_description or get_page_description(url), content=content or extract_visible_text(BeautifulSoup(requests.get(url).text, 'html.parser')), tags=tags, phone_numbers=phone_numbers))
+    session.commit()
+
+def get_page_title(url):
+    try:
+        response = requests.get(url, timeout=10)
+        soup = BeautifulSoup(response.text, 'html.parser')
+        title = soup.title.string if soup.title else "No title found"
+        return title.strip()
+    except Exception as e:
+        logging.error(f"Error getting page title for {url}: {str(e)}")
+        return "Error fetching title"
+
+def extract_visible_text(soup):
+    for script in soup(["script", "style"]):
+        script.extract()
+    text = soup.get_text()
+    lines = (line.strip() for line in text.splitlines())
+    chunks = (phrase.strip() for line in lines for phrase in line.split("  "))
+    return ' '.join(chunk for chunk in chunks if chunk)
+
+def log_search_term_effectiveness(session, term, total_results, valid_leads, blogs_found, directories_found):
+    session.add(SearchTermEffectiveness(term=term, total_results=total_results, valid_leads=valid_leads, irrelevant_leads=total_results - valid_leads, blogs_found=blogs_found, directories_found=directories_found))
+    session.commit()
+
+get_active_project_id = lambda: st.session_state.get('active_project_id', 1)
+get_active_campaign_id = lambda: st.session_state.get('active_campaign_id', 1)
+set_active_project_id = lambda project_id: st.session_state.__setitem__('active_project_id', project_id)
+set_active_campaign_id = lambda campaign_id: st.session_state.__setitem__('active_campaign_id', campaign_id)
+
+def add_or_get_search_term(session, term, campaign_id, created_at=None):
+    search_term = session.query(SearchTerm).filter_by(term=term, campaign_id=campaign_id).first()
+    if not search_term:
+        search_term = SearchTerm(term=term, campaign_id=campaign_id, created_at=created_at or datetime.utcnow())
+        session.add(search_term)
+        session.commit()
+        session.refresh(search_term)
+    return search_term.id
+
+def fetch_campaigns(session):
+    return [f"{camp.id}: {camp.campaign_name}" for camp in session.query(Campaign).all()]
+
+def fetch_projects(session):
+    return [f"{project.id}: {project.project_name}" for project in session.query(Project).all()]
+
+def fetch_email_templates(session):
+    return [f"{t.id}: {t.template_name}" for t in session.query(EmailTemplate).all()]
+
+def create_or_update_email_template(session, template_name, subject, body_content, template_id=None, is_ai_customizable=False, created_at=None, language='ES'):
+    template = session.query(EmailTemplate).filter_by(id=template_id).first() if template_id else EmailTemplate(template_name=template_name, subject=subject, body_content=body_content, is_ai_customizable=is_ai_customizable, campaign_id=get_active_campaign_id(), created_at=created_at or datetime.utcnow())
+    if template_id: template.template_name, template.subject, template.body_content, template.is_ai_customizable = template_name, subject, body_content, is_ai_customizable
+    template.language = language
+    session.add(template)
+    session.commit()
+    return template.id
+
+safe_datetime_compare = lambda date1, date2: False if date1 is None or date2 is None else date1 > date2
+
+def fetch_leads(session, template_id, send_option, specific_email, selected_terms, exclude_previously_contacted):
+    try:
+        query = session.query(Lead)
+        if send_option == "Specific Email":
+            query = query.filter(Lead.email == specific_email)
+        elif send_option in ["Leads from Chosen Search Terms", "Leads from Search Term Groups"] and selected_terms:
+            query = query.join(LeadSource).join(SearchTerm).filter(SearchTerm.term.in_(selected_terms))
+        
+        if exclude_previously_contacted:
+            subquery = session.query(EmailCampaign.lead_id).filter(EmailCampaign.sent_at.isnot(None)).subquery()
+            query = query.outerjoin(subquery, Lead.id == subquery.c.lead_id).filter(subquery.c.lead_id.is_(None))
+        
+        return [{"Email": lead.email, "ID": lead.id} for lead in query.all()]
+    except Exception as e:
+        logging.error(f"Error fetching leads: {str(e)}")
         return []
 
-def bulk_send_emails(session, template_id, from_email, reply_to, leads, progress_bar=None, status_text=None, results=None, log_container=None):
-    template = session.query(EmailTemplate).filter_by(id=template_id).first()
-    if not template:
-        logging.error(f"Email template with ID {template_id} not found.")
-        return [], 0
-
-    email_subject = template.subject
-    email_content = template.body_content
-
-    logs, sent_count = [], 0
-    total_leads = len(leads)
-
-    for index, lead in enumerate(leads):
-        try:
-            validate_email(lead['Email'])
-            response, tracking_id = send_email_ses(session, from_email, lead['Email'], email_subject, email_content, reply_to=reply_to)
-            if response:
-                status = 'sent'
-                message_id = response.get('MessageId', f"sent-{uuid.uuid4()}")
-                sent_count += 1
-                log_message = f"✅ Email sent to: {lead['Email']}"
-            else:
-                status = 'failed'
-                message_id = f"failed-{uuid.uuid4()}"
-                log_message = f"❌ Failed to send email to: {lead['Email']}"
-            
-            save_email_campaign(session, lead['Email'], template_id, status, datetime.utcnow(), email_subject, message_id, email_content)
-            logs.append(log_message)
-
-            if progress_bar:
-                progress_bar.progress((index + 1) / total_leads)
-            if status_text:
-                status_text.text(f"Processed {index + 1}/{total_leads} leads")
-            if results is not None:
-                results.append({"Email": lead['Email'], "Status": status})
-
-            if log_container:
-                log_container.text(log_message)
-
-        except EmailNotValidError:
-            log_message = f"❌ Invalid email address: {lead['Email']}"
-            logs.append(log_message)
-        except Exception as e:
-            error_message = f"Error sending email to {lead['Email']}: {str(e)}"
-            logging.error(error_message)
-            save_email_campaign(session, lead['Email'], template_id, 'failed', datetime.utcnow(), email_subject, f"error-{uuid.uuid4()}", email_content)
-            logs.append(f"❌ Error sending email to: {lead['Email']} (Error: {str(e)})")
-
-    return logs, sent_count
-
-def wrap_email_body(body_content):
-    return f"""
-    <!DOCTYPE html>
-    <html lang="en">
-    <head>
-        <meta charset="UTF-8">
-        <meta name="viewport" content="width=device-width, initial-scale=1.0">
-        <title>Email Template</title>
+def update_display(container, items, title, item_key):
+    container.markdown(
+        f"""
         <style>
-            body {{
-                font-family: Arial, sans-serif;
-                line-height: 1.6;
-                color: #333;
-                max-width: 600px;
-                margin: 0 auto;
-                padding: 20px;
+            .container {{
+            max-height: 400px;
+            overflow-y: auto;
+            border: 1px solid rgba(49, 51, 63, 0.2);
+            border-radius: 0.25rem;
+            padding: 1rem;
+            background-color: rgba(49, 51, 63, 0.1);
+        }}
+        .entry {{
+            margin-bottom: 0.5rem;
+            padding: 0.5rem;
+            background-color: rgba(255, 255, 255, 0.1);
+            border-radius: 0.25rem;
             }}
         </style>
-    </head>
-    <body>
-        {body_content}
-    </body>
-    </html>
-    """
-
-def fetch_sent_email_campaigns(session):
-    try:
-        email_campaigns = session.query(EmailCampaign).join(Lead).join(EmailTemplate).options(joinedload(EmailCampaign.lead), joinedload(EmailCampaign.template)).order_by(EmailCampaign.sent_at.desc()).all()
-        return pd.DataFrame({
-            'ID': [ec.id for ec in email_campaigns],
-            'Sent At': [ec.sent_at.strftime("%Y-%m-%d %H:%M:%S") if ec.sent_at else "" for ec in email_campaigns],
-            'Email': [ec.lead.email for ec in email_campaigns],
-            'Template': [ec.template.template_name for ec in email_campaigns],
-            'Subject': [ec.customized_subject or "No subject" for ec in email_campaigns],
-            'Content': [ec.customized_content or "No content" for ec in email_campaigns],
-            'Status': [ec.status for ec in email_campaigns],
-            'Message ID': [ec.message_id or "No message ID" for ec in email_campaigns],
-            'Campaign ID': [ec.campaign_id for ec in email_campaigns],
-            'Lead Name': [f"{ec.lead.first_name or ''} {ec.lead.last_name or ''}".strip() or "Unknown" for ec in email_campaigns],
-            'Lead Company': [ec.lead.company or "Unknown" for ec in email_campaigns]
-        })
-    except SQLAlchemyError as e:
-        logging.error(f"Database error in fetch_sent_email_campaigns: {str(e)}")
-        return pd.DataFrame()
-
-def display_logs(log_container, logs, selected_filter, auto_scroll):
-    """Display logs with improved styling, filtering, and auto-scroll"""
-    if not logs:
-        return
-
-    filtered_logs = []
-    for log_entry in logs:
-        if isinstance(log_entry, dict):
-            log_message = log_entry.get('message', '')
-            log_level = log_entry.get('level', 'info')
-            log_timestamp = log_entry.get('timestamp', '')
-        elif isinstance(log_entry, str):
-            log_message = log_entry
-            log_level = 'info'
-            log_timestamp = ''
-        else:
-            continue
-
-        if selected_filter == 'all' or selected_filter == log_level:
-            filtered_logs.append((log_timestamp, log_level, log_message))
-
-    log_html = ""
-    for timestamp, level, message in filtered_logs:
-        icon = "ℹ️"
-        color = "black"
-        if level == 'error':
-            icon = "❌"
-            color = "red"
-        elif level == 'success':
-            icon = "✅"
-            color = "green"
-        elif level == 'email':
-            icon = "📧"
-            color = "blue"
-        elif level == 'search':
-            icon = "🔍"
-            color = "purple"
-
-        log_html += f"<div style='color: {color}; margin-bottom: 5px;'><small>{timestamp}</small> {icon} {message}</div>"
-
-    log_container.markdown(
-        f"""
-        <div style='
-            border: 1px solid #ccc;
-            border-radius: 5px;
-            padding: 10px;
-            margin-bottom: 20px;
-            height: 300px;
-            overflow-y: auto;
-            font-family: monospace;
-            font-size: 0.9em;
-            line-height: 1.4;
-        '>
-            {log_html}
+        <div class="container">
+            <h4>{title} ({len(items)})</h4>
+            {"".join(f'<div class="entry">{item[item_key]}</div>' for item in items[-20:])}
         </div>
         """,
         unsafe_allow_html=True
     )
 
-    if auto_scroll:
-        js = f"""
-        <script>
-            var element = window.parent.document.querySelectorAll('div.stMarkdown')[{st.session_state.worker_log_state['update_counter']}];
-            element[0].scrollTop = element[0.0].scrollHeight;
-        </script>
-        """
-        st.components.v1.html(js, height=0)
-
-def view_sent_email_campaigns():
-    st.header("Sent Email Campaigns")
-    try:
+def get_domain_from_url(url): return urlparse(url).netloc
+
+def manual_search_page():
+    try:
+        st.title("Manual Search")
+        
+        with st.form("search_form"):
+            search_terms = st_tags(
+                label='Enter Search Terms:',
+                text='Press enter to add more',
+                value=[],
+                maxtags=10,
+                key='manual_search_terms'
+            )
+
+            col1, col2 = st.columns(2)
+            with col1:
+                shuffle_keywords_option = st.checkbox("Shuffle Keywords", value=False)
+                optimize_english = st.checkbox("Optimize for English", value=False)
+            with col2:
+                optimize_spanish = st.checkbox("Optimize for Spanish", value=False)
+
+            submitted = st.form_submit_button("Start Search")
+
+        if submitted and search_terms:
+            with st.spinner("Searching..."):
+                log_container = st.empty()
+                results_container = st.container()
+                
+                try:
+                    with db_session() as session:
+                        results = perform_search(
+                            session,
+                            search_terms,
+                            log_container,
+                            shuffle_keywords_option,
+                            optimize_english,
+                            optimize_spanish
+                        )
+                        
+                        if results["total_leads"] > 0:
+                            with results_container:
+                                st.success(f"Found {results['total_leads']} new leads!")
+                                df = pd.DataFrame(results["results"])
+                                st.dataframe(df)
+                        else:
+                            st.warning("No new leads found.")
+                            
+                except Exception as e:
+                    st.error(f"Error during search: {str(e)}")
+                    
+    except Exception as e:
+        st.error(f"Error loading manual search page: {str(e)}")
+
+def generate_or_adjust_email_template(prompt, kb_info=None, current_template=None):
+    messages = [
+        {"role": "system", "content": "You are an AI assistant specializing in creating and refining email templates for marketing campaigns. Always respond with a JSON object containing 'subject' and 'body' keys. The 'body' should contain HTML formatted content suitable for insertion into an email body."},
+        {"role": "user", "content": f"""{'Adjust the following email template based on the given instructions:' if current_template else 'Create an email template based on the following prompt:'} {prompt}
+
+        {'Current Template:' if current_template else 'Guidelines:'}
+                            save_email_campaign(session, result['Email'], template.id, 'sent', datetime.utcnow(), template.subject, response.get('MessageId', 'Unknown'), wrapped_content)
+
+        Respond with a JSON object containing 'subject' and 'body' keys. The 'body' should contain HTML formatted content suitable for insertion into an email body.
+
+        Follow these guidelines:
+        1. Use proper HTML tags for structuring the email content (e.g., <p>, <h1>, <h2>, etc.).
+        2. Include inline CSS for styling where appropriate.
+        3. Ensure the content is properly structured and easy to read.
+        4. Include a call-to-action button or link with appropriate styling.
+        5. Make the design responsive for various screen sizes.
+        6. Do not include <html>, <head>, or <body> tags.
+
+        Example structure:
+        {{
+          "subject": "Your compelling subject line here",
+          "body": "<h1>Welcome!</h1><p>Your email content here...</p><a href='#' style='display: inline-block; padding: 10px 20px; background-color: #007bff; color: white; text-decoration: none; border-radius: 5px;'>Call to Action</a>"
+        }}"""}
+    ]
+    if kb_info:
+        messages.append({"role": "user", "content": f"Consider this knowledge base information: {json.dumps(kb_info)}"})
+
+    response = openai_chat_completion(messages, function_name="generate_or_adjust_email_template")
+    
+    if isinstance(response, str):
+        try:
+            return json.loads(response)
+        except json.JSONDecodeError:
+            return {
+                "subject": "AI Generated Subject",
+                "body": f"<p>{response}</p>"
+            }
+    elif isinstance(response, dict):
+        return response
+    else:
+        return {"subject": "", "body": "<p>Failed to generate email content.</p>"}
+
+def fetch_leads_with_sources(session):
+    try:
+        query = session.query(Lead, func.string_agg(LeadSource.url, ', ').label('sources'), func.max(EmailCampaign.sent_at).label('last_contact'), func.string_agg(EmailCampaign.status, ', ').label('email_statuses')).outerjoin(LeadSource).outerjoin(EmailCampaign).group_by(Lead.id)
+        return pd.DataFrame([{**{k: getattr(lead, k) for k in ['id', 'email', 'first_name', 'last_name', 'company', 'job_title', 'created_at']}, 'Source': sources, 'Last Contact': last_contact, 'Last Email Status': email_statuses.split(', ')[-1] if email_statuses else 'Not Contacted', 'Delete': False} for lead, sources, last_contact, email_statuses in query.all()])
+    except SQLAlchemyError as e:
+        logging.error(f"Database error in fetch_leads_with_sources: {str(e)}")
+        return pd.DataFrame()
+
+def fetch_search_terms_with_lead_count(session):
+    query = session.query(SearchTerm.term, func.count(distinct(Lead.id)).label('lead_count'), func.count(distinct(EmailCampaign.id)).label('email_count')).join(LeadSource, SearchTerm.id == LeadSource.search_term_id).join(Lead, LeadSource.lead_id == Lead.id).outerjoin(EmailCampaign, Lead.id == EmailCampaign.lead_id).group_by(SearchTerm.term)
+    return pd.DataFrame(query.all(), columns=['Term', 'Lead Count', 'Email Count'])
+
+def add_search_term(session, term, campaign_id):
+    try:
+        new_term = SearchTerm(term=term, campaign_id=campaign_id, created_at=datetime.utcnow())
+        session.add(new_term)
+        session.commit()
+        return new_term.id
+    except SQLAlchemyError as e:
+        session.rollback()
+        logging.error(f"Error adding search term: {str(e)}")
+        raise
+
+def update_search_term_group(session, group_id, updated_terms):
+    try:
+        current_term_ids = set(int(term.split(":")[0]) for term in updated_terms)
+        existing_terms = session.query(SearchTerm).filter(SearchTerm.group_id == group_id).all()
+        for term in existing_terms:
+            term.group_id = None if term.id not in current_term_ids else group_id
+        for term_str in updated_terms:
+            term = session.query(SearchTerm).get(int(term_str.split(":")[0]))
+            if term: term.group_id = group_id
+        session.commit()
+    except Exception as e:
+        session.rollback()
+        logging.error(f"Error in update_search_term_group: {str(e)}")
+
+def add_new_search_term(session, term, campaign_id, group_id):
+    try:
+        group_id = int(group_id.split(":")[0]) if group_id != "None" else None
+        new_term = SearchTerm(term=term, campaign_id=campaign_id, group_id=group_id, created_at=datetime.utcnow())
+        session.add(new_term)
+        session.commit()
+    except SQLAlchemyError as e:
+        session.rollback()
+        logging.error(f"Error adding search term: {str(e)}")
+        raise
+
+def ai_group_search_terms(session, ungrouped_terms):
+    # Implement the logic to group search terms using AI
+    # This is just a placeholder example
+    grouped_terms = {}
+    for term in ungrouped_terms:
+        group_name = f"Group {random.randint(1, 3)}"
+        if group_name not in grouped_terms:
+            grouped_terms[group_name] = []
+        grouped_terms[group_name].append(term)
+    return grouped_terms
+
+def update_search_term_groups(session, grouped_terms):
+    for group_name, terms in grouped_terms.items():
+        group = session.query(SearchTermGroup).filter_by(name=group_name).first()
+        if not group:
+            group = SearchTermGroup(name=group_name)
+            session.add(group)
+            session.flush()
+        for term in terms:
+            term.group_id = group.id
+    session.commit()
+
+def create_search_term_group(session, group_name):
+    try:
+        session.add(SearchTermGroup(name=group_name))
+        session.commit()
+    except Exception as e:
+        session.rollback()
+        logging.error(f"Error creating search term group: {str(e)}")
+
+def delete_search_term_group(session, group_id):
+    try:
+        group = session.query(SearchTermGroup).get(group_id)
+        if group:
+            session.query(SearchTerm).filter(SearchTerm.group_id == group_id).update({SearchTerm.group_id: None})
+            session.delete(group)
+            session.commit()
+    except Exception as e:
+        session.rollback()
+        logging.error(f"Error deleting search term group: {str(e)}")
+
+def ai_automation_loop(session, log_container, leads_container):
+    automation_logs, total_search_terms, total_emails_sent = [], 0, 0
+    while st.session_state.get('automation_status', False):
+        try:
+            log_container.info("Starting automation cycle")
+            kb_info = get_knowledge_base_info(session, get_active_project_id())
+            if not kb_info:
+                log_container.warning("Knowledge Base not found. Skipping cycle.")
+                time.sleep(3600)
+                continue
+            base_terms = [term.term for term in session.query(SearchTerm).filter_by(project_id=get_active_project_id()).all()]
+            optimized_terms = generate_optimized_search_terms(session, base_terms, kb_info)
+            st.subheader("Optimized Search Terms")
+            st.write(", ".join(optimized_terms))
+
+            total_search_terms = len(optimized_terms)
+            progress_bar = st.progress(0)
+            for idx, term in enumerate(optimized_terms):
+                results = manual_search(session, [term], 10, ignore_previously_fetched=True)
+                new_leads = []
+                for res in results['results']:
+                    lead = save_lead(session, res['Email'], url=res['URL'])
+                    if lead:
+                        new_leads.append((lead.id, lead.email))
+                if new_leads:
+                    template = session.query(EmailTemplate).filter_by(project_id=get_active_project_id()).first()
+                    if template:
+                        from_email = kb_info.get('contact_email') or 'hello@indosy.com'
+                        reply_to = kb_info.get('contact_email') or 'eugproductions@gmail.com'
+                        logs, sent_count = bulk_send_emails(session, template.id, from_email, reply_to, [{'Email': email} for _, email in new_leads])
+                        automation_logs.extend(logs)
+                        total_emails_sent += sent_count
+                leads_container.text_area("New Leads Found", "\n".join([email for _, email in new_leads]), height=200)
+                progress_bar.progress((idx + 1) / len(optimized_terms))
+            st.success(f"Automation cycle completed. Total search terms: {total_search_terms}, Total emails sent: {total_emails_sent}")
+            time.sleep(3600)
+        except Exception as e:
+            log_container.error(f"Critical error in automation cycle: {str(e)}")
+            time.sleep(300)
+    log_container.info("Automation stopped")
+    st.session_state.automation_logs = automation_logs
+    st.session_state.total_leads_found = total_search_terms
+    st.session_state.total_emails_sent = total_emails_sent
+
+def openai_chat_completion(messages, temperature=0.7, function_name=None, lead_id=None, email_campaign_id=None):
+    with db_session() as session:
+        general_settings = session.query(Settings).filter_by(setting_type='general').first()
+        if not general_settings or 'openai_api_key' not in general_settings.value:
+            st.error("OpenAI API key not set. Please configure it in the settings.")
+            return None
+
+        client = OpenAI(api_key=general_settings.value['openai_api_key'])
+        model = general_settings.value.get('openai_model', "gpt-4o-mini")
+
+    try:
+        response = client.chat.completions.create(
+            model=model,
+            messages=messages,
+            temperature=temperature
+        )
+        result = response.choices[0].message.content
         with db_session() as session:
-            email_campaigns = fetch_sent_email_campaigns(session)
-        if not email_campaigns.empty:
-            st.dataframe(email_campaigns)
-            st.subheader("Detailed Content")
-            selected_campaign = st.selectbox("Select a campaign to view details", email_campaigns['ID'].tolist())
-            if selected_campaign:
-                campaign_content = email_campaigns[email_campaigns['ID'] == selected_campaign]['Content'].iloc[0]
-                st.text_area("Content", campaign_content if campaign_content else "No content available", height=300)
+            log_ai_request(session, function_name, messages, result, lead_id, email_campaign_id, model)
+        
+        try:
+            return json.loads(result)
+        except json.JSONDecodeError:
+            return result
+    except Exception as e:
+        st.error(f"Error in OpenAI API call: {str(e)}")
+        with db_session() as session:
+            log_ai_request(session, function_name, messages, str(e), lead_id, email_campaign_id, model)
+        return None
+
+def log_ai_request(session, function_name, prompt, response, lead_id=None, email_campaign_id=None, model_used=None):
+    session.add(AIRequestLog(
+        function_name=function_name,
+        prompt=json.dumps(prompt),
+        response=json.dumps(response) if response else None,
+        lead_id=lead_id,
+        email_campaign_id=email_campaign_id,
+        model_used=model_used
+    ))
+    session.commit()
+
+def save_lead(session, email, first_name=None, last_name=None, company=None, job_title=None, phone=None, url=None, search_term_id=None, created_at=None):
+    try:
+        existing_lead = session.query(Lead).filter_by(email=email).first()
+        if existing_lead:
+            for attr in ['first_name', 'last_name', 'company', 'job_title', 'phone', 'created_at']:
+                if locals()[attr]: setattr(existing_lead, attr, locals()[attr])
+            lead = existing_lead
         else:
-            st.info("No sent email campaigns found.")
-    except Exception as e:
-        st.error(f"An error occurred while fetching sent email campaigns: {str(e)}")
-        logging.error(f"Error in view_sent_email_campaigns: {str(e)}")
-
-def fetch_logs_for_automation_log(session, automation_log_id):
-    automation_log = session.query(AutomationLog).get(automation_log_id)
-    if automation_log and automation_log.logs:
-        return automation_log.logs
+            lead = Lead(email=email, first_name=first_name, last_name=last_name, company=company, job_title=job_title, phone=phone, created_at=created_at or datetime.utcnow())
+            session.add(lead)
+        session.flush()
+        lead_source = LeadSource(lead_id=lead.id, url=url, search_term_id=search_term_id)
+        session.add(lead_source)
+        campaign_lead = CampaignLead(campaign_id=get_active_campaign_id(), lead_id=lead.id, status="Not Contacted", created_at=datetime.utcnow())
+        session.add(campaign_lead)
+        session.commit()
+        return lead
+    except Exception as e:
+        logging.error(f"Error saving lead: {str(e)}")
+        session.rollback()
+        return None
+
+def save_lead_source(session, lead_id, search_term_id, url, http_status, scrape_duration, page_title=None, meta_description=None, content=None, tags=None, phone_numbers=None):
+    session.add(LeadSource(lead_id=lead_id, search_term_id=search_term_id, url=url, http_status=http_status, scrape_duration=scrape_duration, page_title=page_title or get_page_title(url), meta_description=meta_description or get_page_description(url), content=content or extract_visible_text(BeautifulSoup(requests.get(url).text, 'html.parser')), tags=tags, phone_numbers=phone_numbers))
+    session.commit()
+
+def get_page_title(url):
+    try:
+        response = requests.get(url, timeout=10)
+        soup = BeautifulSoup(response.text, 'html.parser')
+        title = soup.title.string if soup.title else "No title found"
+        return title.strip()
+    except Exception as e:
+        logging.error(f"Error getting page title for {url}: {str(e)}")
+        return "Error fetching title"
+
+def extract_visible_text(soup):
+    for script in soup(["script", "style"]):
+        script.extract()
+    text = soup.get_text()
+    lines = (line.strip() for line in text.splitlines())
+    chunks = (phrase.strip() for line in lines for phrase in line.split("  "))
+    return ' '.join(chunk for chunk in chunks if chunk)
+
+def log_search_term_effectiveness(session, term, total_results, valid_leads, blogs_found, directories_found):
+    session.add(SearchTermEffectiveness(term=term, total_results=total_results, valid_leads=valid_leads, irrelevant_leads=total_results - valid_leads, blogs_found=blogs_found, directories_found=directories_found))
+    session.commit()
+
+get_active_project_id = lambda: st.session_state.get('active_project_id', 1)
+get_active_campaign_id = lambda: st.session_state.get('active_campaign_id', 1)
+set_active_project_id = lambda project_id: st.session_state.__setitem__('active_project_id', project_id)
+set_active_campaign_id = lambda campaign_id: st.session_state.__setitem__('active_campaign_id', campaign_id)
+
+def add_or_get_search_term(session, term, campaign_id, created_at=None):
+    search_term = session.query(SearchTerm).filter_by(term=term, campaign_id=campaign_id).first()
+    if not search_term:
+        search_term = SearchTerm(term=term, campaign_id=campaign_id, created_at=created_at or datetime.utcnow())
+        session.add(search_term)
+        session.commit()
+        session.refresh(search_term)
+    return search_term.id
+
+def fetch_campaigns(session):
+    return [f"{camp.id}: {camp.campaign_name}" for camp in session.query(Campaign).all()]
+
+def fetch_projects(session):
+    return [f"{project.id}: {project.project_name}" for project in session.query(Project).all()]
+
+def fetch_email_templates(session):
+    return [f"{t.id}: {t.template_name}" for t in session.query(EmailTemplate).all()]
+
+def create_or_update_email_template(session, template_name, subject, body_content, template_id=None, is_ai_customizable=False, created_at=None, language='ES'):
+    template = session.query(EmailTemplate).filter_by(id=template_id).first() if template_id else EmailTemplate(template_name=template_name, subject=subject, body_content=body_content, is_ai_customizable=is_ai_customizable, campaign_id=get_active_campaign_id(), created_at=created_at or datetime.utcnow())
+    if template_id: template.template_name, template.subject, template.body_content, template.is_ai_customizable = template_name, subject, body_content, is_ai_customizable
+    template.language = language
+    session.add(template)
+    session.commit()
+    return template.id
+
+safe_datetime_compare = lambda date1, date2: False if date1 is None or date2 is None else date1 > date2
+
+def fetch_leads(session, template_id, send_option, specific_email, selected_terms, exclude_previously_contacted):
+    try:
+        query = session.query(Lead)
+        if send_option == "Specific Email":
+            query = query.filter(Lead.email == specific_email)
+        elif send_option in ["Leads from Chosen Search Terms", "Leads from Search Term Groups"] and selected_terms:
+            query = query.join(LeadSource).join(SearchTerm).filter(SearchTerm.term.in_(selected_terms))
+        
+        if exclude_previously_contacted:
+            subquery = session.query(EmailCampaign.lead_id).filter(EmailCampaign.sent_at.isnot(None)).subquery()
+            query = query.outerjoin(subquery, Lead.id == subquery.c.lead_id).filter(subquery.c.lead_id.is_(None))
+        
+        return [{"Email": lead.email, "ID": lead.id} for lead in query.all()]
+    except Exception as e:
+        logging.error(f"Error fetching leads: {str(e)}")
+        return []
+
+def update_display(container, items, title, item_key):
+    container.markdown(
+        f"""
+        <style>
+            .container {{
+            max-height: 400px;
+            overflow-y: auto;
+            border: 1px solid rgba(49, 51, 63, 0.2);
+            border-radius: 0.25rem;
+            padding: 1rem;
+            background-color: rgba(49, 51, 63, 0.1);
+        }}
+        .entry {{
+            margin-bottom: 0.5rem;
+            padding: 0.5rem;
+            background-color: rgba(255, 255, 255, 0.1);
+            border-radius: 0.25rem;
+            }}
+        </style>
+        <div class="container">
+            <h4>{title} ({len(items)})</h4>
+            {"".join(f'<div class="entry">{item[item_key]}</div>' for item in items[-20:])}
+        </div>
+        """,
+        unsafe_allow_html=True
+    )
+
+def get_domain_from_url(url): return urlparse(url).netloc
+
+def manual_search_page():
+    try:
+        st.title("Manual Search")
+        
+        with st.form("search_form"):
+            search_terms = st_tags(
+                label='Enter Search Terms:',
+                text='Press enter to add more',
+                value=[],
+                maxtags=10,
+                key='manual_search_terms'
+            )
+
+            col1, col2 = st.columns(2)
+            with col1:
+                shuffle_keywords_option = st.checkbox("Shuffle Keywords", value=False)
+                optimize_english = st.checkbox("Optimize for English", value=False)
+            with col2:
+                optimize_spanish = st.checkbox("Optimize for Spanish", value=False)
+
+            submitted = st.form_submit_button("Start Search")
+
+        if submitted and search_terms:
+            with st.spinner("Searching..."):
+                log_container = st.empty()
+                results_container = st.container()
+                
+                try:
+                    with db_session() as session:
+                        results = perform_search(
+                            session,
+                            search_terms,
+                            log_container,
+                            shuffle_keywords_option,
+                            optimize_english,
+                            optimize_spanish
+                        )
+                        
+                        if results["total_leads"] > 0:
+                            with results_container:
+                                st.success(f"Found {results['total_leads']} new leads!")
+                                df = pd.DataFrame(results["results"])
+                                st.dataframe(df)
+                        else:
+                            st.warning("No new leads found.")
+                            
+                except Exception as e:
+                    st.error(f"Error during search: {str(e)}")
+                    
+    except Exception as e:
+        st.error(f"Error loading manual search page: {str(e)}")
+
+def generate_or_adjust_email_template(prompt, kb_info=None, current_template=None):
+    messages = [
+        {"role": "system", "content": "You are an AI assistant specializing in creating and refining email templates for marketing campaigns. Always respond with a JSON object containing 'subject' and 'body' keys. The 'body' should contain HTML formatted content suitable for insertion into an email body."},
+        {"role": "user", "content": f"""{'Adjust the following email template based on the given instructions:' if current_template else 'Create an email template based on the following prompt:'} {prompt}
+
+        {'Current Template:' if current_template else 'Guidelines:'}
+                            save_email_campaign(session, result['Email'], template.id, 'sent', datetime.utcnow(), template.subject, response.get('MessageId', 'Unknown'), wrapped_content)
+
+        Respond with a JSON object containing 'subject' and 'body' keys. The 'body' should contain HTML formatted content suitable for insertion into an email body.
+
+        Follow these guidelines:
+        1. Use proper HTML tags for structuring the email content (e.g., <p>, <h1>, <h2>, etc.).
+        2. Include inline CSS for styling where appropriate.
+        3. Ensure the content is properly structured and easy to read.
+        4. Include a call-to-action button or link with appropriate styling.
+        5. Make the design responsive for various screen sizes.
+        6. Do not include <html>, <head>, or <body> tags.
+
+        Example structure:
+        {{
+          "subject": "Your compelling subject line here",
+          "body": "<h1>Welcome!</h1><p>Your email content here...</p><a href='#' style='display: inline-block; padding: 10px 20px; background-color: #007bff; color: white; text-decoration: none; border-radius: 5px;'>Call to Action</a>"
+        }}"""}
+    ]
+    if kb_info:
+        messages.append({"role": "user", "content": f"Consider this knowledge base information: {json.dumps(kb_info)}"})
+
+    response = openai_chat_completion(messages, function_name="generate_or_adjust_email_template")
+    
+    if isinstance(response, str):
+        try:
+            return json.loads(response)
+        except json.JSONDecodeError:
+            return {
+                "subject": "AI Generated Subject",
+                "body": f"<p>{response}</p>"
+            }
+    elif isinstance(response, dict):
+        return response
     else:
+        return {"subject": "", "body": "<p>Failed to generate email content.</p>"}
+
+def fetch_leads_with_sources(session):
+    try:
+        query = session.query(Lead, func.string_agg(LeadSource.url, ', ').label('sources'), func.max(EmailCampaign.sent_at).label('last_contact'), func.string_agg(EmailCampaign.status, ', ').label('email_statuses')).outerjoin(LeadSource).outerjoin(EmailCampaign).group_by(Lead.id)
+        return pd.DataFrame([{**{k: getattr(lead, k) for k in ['id', 'email', 'first_name', 'last_name', 'company', 'job_title', 'created_at']}, 'Source': sources, 'Last Contact': last_contact, 'Last Email Status': email_statuses.split(', ')[-1] if email_statuses else 'Not Contacted', 'Delete': False} for lead, sources, last_contact, email_statuses in query.all()])
+    except SQLAlchemyError as e:
+        logging.error(f"Database error in fetch_leads_with_sources: {str(e)}")
+        return pd.DataFrame()
+
+def fetch_search_terms_with_lead_count(session):
+    query = session.query(SearchTerm.term, func.count(distinct(Lead.id)).label('lead_count'), func.count(distinct(EmailCampaign.id)).label('email_count')).join(LeadSource, SearchTerm.id == LeadSource.search_term_id).join(Lead, LeadSource.lead_id == Lead.id).outerjoin(EmailCampaign, Lead.id == EmailCampaign.lead_id).group_by(SearchTerm.term)
+    return pd.DataFrame(query.all(), columns=['Term', 'Lead Count', 'Email Count'])
+
+def add_search_term(session, term, campaign_id):
+    try:
+        new_term = SearchTerm(term=term, campaign_id=campaign_id, created_at=datetime.utcnow())
+        session.add(new_term)
+        session.commit()
+        return new_term.id
+    except SQLAlchemyError as e:
+        session.rollback()
+        logging.error(f"Error adding search term: {str(e)}")
+        raise
+
+def update_search_term_group(session, group_id, updated_terms):
+    try:
+        current_term_ids = set(int(term.split(":")[0]) for term in updated_terms)
+        existing_terms = session.query(SearchTerm).filter(SearchTerm.group_id == group_id).all()
+        for term in existing_terms:
+            term.group_id = None if term.id not in current_term_ids else group_id
+        for term_str in updated_terms:
+            term = session.query(SearchTerm).get(int(term_str.split(":")[0]))
+            if term: term.group_id = group_id
+        session.commit()
+    except Exception as e:
+        session.rollback()
+        logging.error(f"Error in update_search_term_group: {str(e)}")
+
+def add_new_search_term(session, term, campaign_id, group_id):
+    try:
+        group_id = int(group_id.split(":")[0]) if group_id != "None" else None
+        new_term = SearchTerm(term=term, campaign_id=campaign_id, group_id=group_id, created_at=datetime.utcnow())
+        session.add(new_term)
+        session.commit()
+    except SQLAlchemyError as e:
+        session.rollback()
+        logging.error(f"Error adding search term: {str(e)}")
+        raise
+
+def ai_group_search_terms(session, ungrouped_terms):
+    # Implement the logic to group search terms using AI
+    # This is just a placeholder example
+    grouped_terms = {}
+    for term in ungrouped_terms:
+        group_name = f"Group {random.randint(1, 3)}"
+        if group_name not in grouped_terms:
+            grouped_terms[group_name] = []
+        grouped_terms[group_name].append(term)
+    return grouped_terms
+
+def update_search_term_groups(session, grouped_terms):
+    for group_name, terms in grouped_terms.items():
+        group = session.query(SearchTermGroup).filter_by(name=group_name).first()
+        if not group:
+            group = SearchTermGroup(name=group_name)
+            session.add(group)
+            session.flush()
+        for term in terms:
+            term.group_id = group.id
+    session.commit()
+
+def create_search_term_group(session, group_name):
+    try:
+        session.add(SearchTermGroup(name=group_name))
+        session.commit()
+    except Exception as e:
+        session.rollback()
+        logging.error(f"Error creating search term group: {str(e)}")
+
+def delete_search_term_group(session, group_id):
+    try:
+        group = session.query(SearchTermGroup).get(group_id)
+        if group:
+            session.query(SearchTerm).filter(SearchTerm.group_id == group_id).update({SearchTerm.group_id: None})
+            session.delete(group)
+            session.commit()
+    except Exception as e:
+        session.rollback()
+        logging.error(f"Error deleting search term group: {str(e)}")
+
+def ai_automation_loop(session, log_container, leads_container):
+    automation_logs, total_search_terms, total_emails_sent = [], 0, 0
+    while st.session_state.get('automation_status', False):
+        try:
+            log_container.info("Starting automation cycle")
+            kb_info = get_knowledge_base_info(session, get_active_project_id())
+            if not kb_info:
+                log_container.warning("Knowledge Base not found. Skipping cycle.")
+                time.sleep(3600)
+                continue
+            base_terms = [term.term for term in session.query(SearchTerm).filter_by(project_id=get_active_project_id()).all()]
+            optimized_terms = generate_optimized_search_terms(session, base_terms, kb_info)
+            st.subheader("Optimized Search Terms")
+            st.write(", ".join(optimized_terms))
+
+            total_search_terms = len(optimized_terms)
+            progress_bar = st.progress(0)
+            for idx, term in enumerate(optimized_terms):
+                results = manual_search(session, [term], 10, ignore_previously_fetched=True)
+                new_leads = []
+                for res in results['results']:
+                    lead = save_lead(session, res['Email'], url=res['URL'])
+                    if lead:
+                        new_leads.append((lead.id, lead.email))
+                if new_leads:
+                    template = session.query(EmailTemplate).filter_by(project_id=get_active_project_id()).first()
+                    if template:
+                        from_email = kb_info.get('contact_email') or 'hello@indosy.com'
+                        reply_to = kb_info.get('contact_email') or 'eugproductions@gmail.com'
+                        logs, sent_count = bulk_send_emails(session, template.id, from_email, reply_to, [{'Email': email} for _, email in new_leads])
+                        automation_logs.extend(logs)
+                        total_emails_sent += sent_count
+                leads_container.text_area("New Leads Found", "\n".join([email for _, email in new_leads]), height=200)
+                progress_bar.progress((idx + 1) / len(optimized_terms))
+            st.success(f"Automation cycle completed. Total search terms: {total_search_terms}, Total emails sent: {total_emails_sent}")
+            time.sleep(3600)
+        except Exception as e:
+            log_container.error(f"Critical error in automation cycle: {str(e)}")
+            time.sleep(300)
+    log_container.info("Automation stopped")
+    st.session_state.automation_logs = automation_logs
+    st.session_state.total_leads_found = total_search_terms
+    st.session_state.total_emails_sent = total_emails_sent
+
+def openai_chat_completion(messages, temperature=0.7, function_name=None, lead_id=None, email_campaign_id=None):
+    with db_session() as session:
+        general_settings = session.query(Settings).filter_by(setting_type='general').first()
+        if not general_settings or 'openai_api_key' not in general_settings.value:
+            st.error("OpenAI API key not set. Please configure it in the settings.")
+            return None
+
+        client = OpenAI(api_key=general_settings.value['openai_api_key'])
+        model = general_settings.value.get('openai_model', "gpt-4o-mini")
+
+    try:
+        response = client.chat.completions.create(
+            model=model,
+            messages=messages,
+            temperature=temperature
+        )
+        result = response.choices[0].message.content
+        with db_session() as session:
+            log_ai_request(session, function_name, messages, result, lead_id, email_campaign_id, model)
+        
+        try:
+            return json.loads(result)
+        except json.JSONDecodeError:
+            return result
+    except Exception as e:
+        st.error(f"Error in OpenAI API call: {str(e)}")
+        with db_session() as session:
+            log_ai_request(session, function_name, messages, str(e), lead_id, email_campaign_id, model)
+        return None
+
+def log_ai_request(session, function_name, prompt, response, lead_id=None, email_campaign_id=None, model_used=None):
+    session.add(AIRequestLog(
+        function_name=function_name,
+        prompt=json.dumps(prompt),
+        response=json.dumps(response) if response else None,
+        lead_id=lead_id,
+        email_campaign_id=email_campaign_id,
+        model_used=model_used
+    ))
+    session.commit()
+
+def save_lead(session, email, first_name=None, last_name=None, company=None, job_title=None, phone=None, url=None, search_term_id=None, created_at=None):
+    try:
+        existing_lead = session.query(Lead).filter_by(email=email).first()
+        if existing_lead:
+            for attr in ['first_name', 'last_name', 'company', 'job_title', 'phone', 'created_at']:
+                if locals()[attr]: setattr(existing_lead, attr, locals()[attr])
+            lead = existing_lead
+        else:
+            lead = Lead(email=email, first_name=first_name, last_name=last_name, company=company, job_title=job_title, phone=phone, created_at=created_at or datetime.utcnow())
+            session.add(lead)
+        session.flush()
+        lead_source = LeadSource(lead_id=lead.id, url=url, search_term_id=search_term_id)
+        session.add(lead_source)
+        campaign_lead = CampaignLead(campaign_id=get_active_campaign_id(), lead_id=lead.id, status="Not Contacted", created_at=datetime.utcnow())
+        session.add(campaign_lead)
+        session.commit()
+        return lead
+    except Exception as e:
+        logging.error(f"Error saving lead: {str(e)}")
+        session.rollback()
+        return None
+
+def save_lead_source(session, lead_id, search_term_id, url, http_status, scrape_duration, page_title=None, meta_description=None, content=None, tags=None, phone_numbers=None):
+    session.add(LeadSource(lead_id=lead_id, search_term_id=search_term_id, url=url, http_status=http_status, scrape_duration=scrape_duration, page_title=page_title or get_page_title(url), meta_description=meta_description or get_page_description(url), content=content or extract_visible_text(BeautifulSoup(requests.get(url).text, 'html.parser')), tags=tags, phone_numbers=phone_numbers))
+    session.commit()
+
+def get_page_title(url):
+    try:
+        response = requests.get(url, timeout=10)
+        soup = BeautifulSoup(response.text, 'html.parser')
+        title = soup.title.string if soup.title else "No title found"
+        return title.strip()
+    except Exception as e:
+        logging.error(f"Error getting page title for {url}: {str(e)}")
+        return "Error fetching title"
+
+def extract_visible_text(soup):
+    for script in soup(["script", "style"]):
+        script.extract()
+    text = soup.get_text()
+    lines = (line.strip() for line in text.splitlines())
+    chunks = (phrase.strip() for line in lines for phrase in line.split("  "))
+    return ' '.join(chunk for chunk in chunks if chunk)
+
+def log_search_term_effectiveness(session, term, total_results, valid_leads, blogs_found, directories_found):
+    session.add(SearchTermEffectiveness(term=term, total_results=total_results, valid_leads=valid_leads, irrelevant_leads=total_results - valid_leads, blogs_found=blogs_found, directories_found=directories_found))
+    session.commit()
+
+get_active_project_id = lambda: st.session_state.get('active_project_id', 1)
+get_active_campaign_id = lambda: st.session_state.get('active_campaign_id', 1)
+set_active_project_id = lambda project_id: st.session_state.__setitem__('active_project_id', project_id)
+set_active_campaign_id = lambda campaign_id: st.session_state.__setitem__('active_campaign_id', campaign_id)
+
+def add_or_get_search_term(session, term, campaign_id, created_at=None):
+    search_term = session.query(SearchTerm).filter_by(term=term, campaign_id=campaign_id).first()
+    if not search_term:
+        search_term = SearchTerm(term=term, campaign_id=campaign_id, created_at=created_at or datetime.utcnow())
+        session.add(search_term)
+        session.commit()
+        session.refresh(search_term)
+    return search_term.id
+
+def fetch_campaigns(session):
+    return [f"{camp.id}: {camp.campaign_name}" for camp in session.query(Campaign).all()]
+
+def fetch_projects(session):
+    return [f"{project.id}: {project.project_name}" for project in session.query(Project).all()]
+
+def fetch_email_templates(session):
+    return [f"{t.id}: {t.template_name}" for t in session.query(EmailTemplate).all()]
+
+def create_or_update_email_template(session, template_name, subject, body_content, template_id=None, is_ai_customizable=False, created_at=None, language='ES'):
+    template = session.query(EmailTemplate).filter_by(id=template_id).first() if template_id else EmailTemplate(template_name=template_name, subject=subject, body_content=body_content, is_ai_customizable=is_ai_customizable, campaign_id=get_active_campaign_id(), created_at=created_at or datetime.utcnow())
+    if template_id: template.template_name, template.subject, template.body_content, template.is_ai_customizable = template_name, subject, body_content, is_ai_customizable
+    template.language = language
+    session.add(template)
+    session.commit()
+    return template.id
+
+safe_datetime_compare = lambda date1, date2: False if date1 is None or date2 is None else date1 > date2
+
+def fetch_leads(session, template_id, send_option, specific_email, selected_terms, exclude_previously_contacted):
+    try:
+        query = session.query(Lead)
+        if send_option == "Specific Email":
+            query = query.filter(Lead.email == specific_email)
+        elif send_option in ["Leads from Chosen Search Terms", "Leads from Search Term Groups"] and selected_terms:
+            query = query.join(LeadSource).join(SearchTerm).filter(SearchTerm.term.in_(selected_terms))
+        
+        if exclude_previously_contacted:
+            subquery = session.query(EmailCampaign.lead_id).filter(EmailCampaign.sent_at.isnot(None)).subquery()
+            query = query.outerjoin(subquery, Lead.id == subquery.c.lead_id).filter(subquery.c.lead_id.is_(None))
+        
+        return [{"Email": lead.email, "ID": lead.id} for lead in query.all()]
+    except Exception as e:
+        logging.error(f"Error fetching leads: {str(e)}")
         return []
 
-def run_automated_search(automation_log_id):
-    """Runs the automated_search.py script."""
-    subprocess.run(["python", "automated_search.py", str(automation_log_id)])
-
-def cleanup_search_state():
-    """Cleans up search state if it's been too long since the last update"""
-    if 'worker_log_state' in st.session_state:
-        current_time = time.time()
-        if current_time - st.session_state.worker_log_state['last_update'] > 3600:  # 1 hour timeout
-            st.session_state.worker_log_state = {
-                'buffer': [],
-                'last_count': 0,
-                'last_update': current_time,
-                'update_counter': 0,
-                'auto_scroll': True
+def update_display(container, items, title, item_key):
+    container.markdown(
+        f"""
+        <style>
+            .container {{
+            max-height: 400px;
+            overflow-y: auto;
+            border: 1px solid rgba(49, 51, 63, 0.2);
+            border-radius: 0.25rem;
+            padding: 1rem;
+            background-color: rgba(49, 51, 63, 0.1);
+        }}
+        .entry {{
+            margin-bottom: 0.5rem;
+            padding: 0.5rem;
+            background-color: rgba(255, 255, 255, 0.1);
+            border-radius: 0.25rem;
+            }}
+        </style>
+        <div class="container">
+            <h4>{title} ({len(items)})</h4>
+            {"".join(f'<div class="entry">{item[item_key]}</div>' for item in items[-20:])}
+        </div>
+        """,
+        unsafe_allow_html=True
+    )
+
+def get_domain_from_url(url): return urlparse(url).netloc
+
+def manual_search_page():
+    try:
+        st.title("Manual Search")
+        
+        with st.form("search_form"):
+            search_terms = st_tags(
+                label='Enter Search Terms:',
+                text='Press enter to add more',
+                value=[],
+                maxtags=10,
+                key='manual_search_terms'
+            )
+
+            col1, col2 = st.columns(2)
+            with col1:
+                shuffle_keywords_option = st.checkbox("Shuffle Keywords", value=False)
+                optimize_english = st.checkbox("Optimize for English", value=False)
+            with col2:
+                optimize_spanish = st.checkbox("Optimize for Spanish", value=False)
+
+            submitted = st.form_submit_button("Start Search")
+
+        if submitted and search_terms:
+            with st.spinner("Searching..."):
+                log_container = st.empty()
+                results_container = st.container()
+                
+                try:
+                    with db_session() as session:
+                        results = perform_search(
+                            session,
+                            search_terms,
+                            log_container,
+                            shuffle_keywords_option,
+                            optimize_english,
+                            optimize_spanish
+                        )
+                        
+                        if results["total_leads"] > 0:
+                            with results_container:
+                                st.success(f"Found {results['total_leads']} new leads!")
+                                df = pd.DataFrame(results["results"])
+                                st.dataframe(df)
+                        else:
+                            st.warning("No new leads found.")
+                            
+                except Exception as e:
+                    st.error(f"Error during search: {str(e)}")
+                    
+    except Exception as e:
+        st.error(f"Error loading manual search page: {str(e)}")
+
+def generate_or_adjust_email_template(prompt, kb_info=None, current_template=None):
+    messages = [
+        {"role": "system", "content": "You are an AI assistant specializing in creating and refining email templates for marketing campaigns. Always respond with a JSON object containing 'subject' and 'body' keys. The 'body' should contain HTML formatted content suitable for insertion into an email body."},
+        {"role": "user", "content": f"""{'Adjust the following email template based on the given instructions:' if current_template else 'Create an email template based on the following prompt:'} {prompt}
+
+        {'Current Template:' if current_template else 'Guidelines:'}
+                            save_email_campaign(session, result['Email'], template.id, 'sent', datetime.utcnow(), template.subject, response.get('MessageId', 'Unknown'), wrapped_content)
+
+        Respond with a JSON object containing 'subject' and 'body' keys. The 'body' should contain HTML formatted content suitable for insertion into an email body.
+
+        Follow these guidelines:
+        1. Use proper HTML tags for structuring the email content (e.g., <p>, <h1>, <h2>, etc.).
+        2. Include inline CSS for styling where appropriate.
+        3. Ensure the content is properly structured and easy to read.
+        4. Include a call-to-action button or link with appropriate styling.
+        5. Make the design responsive for various screen sizes.
+        6. Do not include <html>, <head>, or <body> tags.
+
+        Example structure:
+        {{
+          "subject": "Your compelling subject line here",
+          "body": "<h1>Welcome!</h1><p>Your email content here...</p><a href='#' style='display: inline-block; padding: 10px 20px; background-color: #007bff; color: white; text-decoration: none; border-radius: 5px;'>Call to Action</a>"
+        }}"""}
+    ]
+    if kb_info:
+        messages.append({"role": "user", "content": f"Consider this knowledge base information: {json.dumps(kb_info)}"})
+
+    response = openai_chat_completion(messages, function_name="generate_or_adjust_email_template")
+    
+    if isinstance(response, str):
+        try:
+            return json.loads(response)
+        except json.JSONDecodeError:
+            return {
+                "subject": "AI Generated Subject",
+                "body": f"<p>{response}</p>"
             }
-
-def manual_search_worker_page():
-    """Page for manual search worker control."""
-    st.title("⚙️ Manual Search Worker")
-    
-    # Add description
-    st.markdown("""
-        This page allows you to run and monitor automated search processes. 
-        Configure your search settings below and start a worker to begin searching.
-    """)
-
-    with st.container():
-        # Create containers for dynamic updates
-        status_container = st.empty()
-        metrics_container = st.container()
-        log_container = st.empty()
-
-        with st.form("search_settings_form", border=True):
-            st.subheader("🔍 Search Settings")
-            
-            col1, col2 = st.columns([2, 1])
-            with col1:
-                # Search terms input with better styling
-                search_terms = st_tags(
-                    label='Enter search terms:',
-                    text='Type a term and press enter to add',
-                    value=st.session_state.get('search_terms', []),
-                    key='search_terms_input',
-                    suggestions=['example term 1', 'example term 2'],
-                    maxtags=20
-                )
-                search_settings = {'search_terms': search_terms}
-
-            with col2:
-                st.markdown("##### Search Options")
-                search_settings['num_results'] = st.number_input(
-                    "Results per term", 
-                    min_value=1, 
-                    max_value=100, 
-                    value=DEFAULT_SEARCH_SETTINGS['num_results']
-                )
-
-            # Create two columns for search options
-            col3, col4 = st.columns(2)
-            with col3:
-                search_settings['language'] = st.selectbox(
-                    "Search Language",
-                    options=['ES', 'EN'],
-                    index=0,
-                    help="Select the language for search results"
-                )
-                search_settings['ignore_previously_fetched'] = st.checkbox(
-                    "Ignore previously fetched domains",
-                    value=DEFAULT_SEARCH_SETTINGS['ignore_previously_fetched'],
-                    help="Skip domains that have been processed before"
-                )
-                search_settings['optimize_english'] = st.checkbox(
-                    "Optimize for English",
-                    value=DEFAULT_SEARCH_SETTINGS['optimize_english'],
-                    help="Optimize search terms for English language"
-                )
-
-            with col4:
-                search_settings['shuffle_keywords_option'] = st.checkbox(
-                    "Shuffle keywords",
-                    value=DEFAULT_SEARCH_SETTINGS['shuffle_keywords_option'],
-                    help="Randomize the order of search terms"
-                )
-                search_settings['optimize_spanish'] = st.checkbox(
-                    "Optimize for Spanish",
-                    value=DEFAULT_SEARCH_SETTINGS['optimize_spanish'],
-                    help="Optimize search terms for Spanish language"
-                )
-
-            # Email settings in an expander
-            with st.expander("📧 Email Settings", expanded=True):
-                search_settings['enable_email_sending'] = st.checkbox(
-                    "Enable email sending",
-                    value=DEFAULT_SEARCH_SETTINGS['enable_email_sending']
-                )
-
-                if search_settings['enable_email_sending']:
-                    col5, col6 = st.columns(2)
-                    with col5:
-                        template_options = [(t.id, t.template_name) for t in email_templates]
-                        template_id = st.selectbox(
-                            "Select Email Template",
-                            options=template_options,
-                            format_func=lambda x: x[1],
-                            help="Choose the email template to use"
-                        )
-                        search_settings['email_template'] = template_id[0] if template_id else None
-
-                    with col6:
-                        email_setting = st.selectbox(
-                            "Select Email Settings",
-                            options=email_settings,
-                            format_func=lambda x: f"{x['name']} ({x['email']})",
-                            help="Choose the email settings to use"
-                        )
-                        if email_setting:
-                            search_settings['from_email'] = email_setting['email']
-                            search_settings['reply_to'] = email_setting['email']
-
-            # Submit button with custom styling
-            col7, col8, col9 = st.columns([2, 1, 2])
-            with col8:
-                submitted = st.form_submit_button(
-                    "Start Worker",
-                    type="primary",
-                    use_container_width=True
-                )
-
-    # Display active workers in a nice card layout
-    if st.session_state.get('background_processes', {}):
-        st.markdown("### 🔄 Active Workers")
-        
-        for log_id, process in list(st.session_state.background_processes.items()):
-            with st.container():
-                st.markdown("""
-                    <style>
-                        .worker-card {
-                            border: 1px solid #e0e0e0;
-                            border-radius: 10px;
-                            padding: 20px;
-                            margin: 10px 0;
-                            background-color: #f8f9fa;
-                        }
-                    </style>
-                """, unsafe_allow_html=True)
-                
-                with st.container():
-                    col1, col2, col3 = st.columns([2, 1, 1])
-                    with col1:
-                        automation_log = session.query(AutomationLog).get(log_id)
-                        if automation_log:
-                            st.markdown(f"**Worker {process.pid}**")
-                            st.caption(f"Status: {automation_log.status}")
-                    with col2:
-                        if automation_log and automation_log.leads_gathered:
-                            st.metric("Leads Found", automation_log.leads_gathered)
-                    with col3:
-                        st.button(
-                            "⏹️ Stop Worker",
-                            key=f"stop_{log_id}",
-                            type="secondary",
-                            use_container_width=True
-                        )
-
-    # Display logs in a scrollable container with better styling
-    if st.session_state.get('background_processes', {}):
-        st.markdown("### 📋 Worker Logs")
-        st.markdown("""
-            <style>
-                .log-container {
-                    max-height: 400px;
-                    overflow-y: auto;
-                    border: 1px solid #e0e0e0;
-                    border-radius: 10px;
-                    padding: 15px;
-                    background-color: #f8f9fa;
-                    font-family: monospace;
-                }
-                .log-entry {
-                    margin: 5px 0;
-                    padding: 5px;
-                    border-bottom: 1px solid #eee;
-                }
-            </style>
-        """, unsafe_allow_html=True)
-
-        with st.container():
-            for log_id in st.session_state.background_processes:
-                automation_log = session.query(AutomationLog).get(log_id)
-                if automation_log and automation_log.logs:
-                    for log in automation_log.logs:
-                        if isinstance(log, dict):
-                            log_container.markdown(
-                                f"<div class='log-entry'>"
-                                f"{log.get('timestamp', '')} - "
-                                f"<span style='color: {'green' if log.get('level') == 'success' else 'red' if log.get('level') == 'error' else 'blue'}'>"
-                                f"{log.get('level', 'info')}</span>: "
-                                f"{log.get('message', '')}"
-                                f"</div>",
-                                unsafe_allow_html=True
-                            )
-
-def initialize_settings():
-    """Initialize default settings if they don't exist"""
+    elif isinstance(response, dict):
+        return response
+    else:
+        return {"subject": "", "body": "<p>Failed to generate email content.</p>"}
+
+def fetch_leads_with_sources(session):
+    try:
+        query = session.query(Lead, func.string_agg(LeadSource.url, ', ').label('sources'), func.max(EmailCampaign.sent_at).label('last_contact'), func.string_agg(EmailCampaign.status, ', ').label('email_statuses')).outerjoin(LeadSource).outerjoin(EmailCampaign).group_by(Lead.id)
+        return pd.DataFrame([{**{k: getattr(lead, k) for k in ['id', 'email', 'first_name', 'last_name', 'company', 'job_title', 'created_at']}, 'Source': sources, 'Last Contact': last_contact, 'Last Email Status': email_statuses.split(', ')[-1] if email_statuses else 'Not Contacted', 'Delete': False} for lead, sources, last_contact, email_statuses in query.all()])
+    except SQLAlchemyError as e:
+        logging.error(f"Database error in fetch_leads_with_sources: {str(e)}")
+        return pd.DataFrame()
+
+def fetch_search_terms_with_lead_count(session):
+    query = session.query(SearchTerm.term, func.count(distinct(Lead.id)).label('lead_count'), func.count(distinct(EmailCampaign.id)).label('email_count')).join(LeadSource, SearchTerm.id == LeadSource.search_term_id).join(Lead, LeadSource.lead_id == Lead.id).outerjoin(EmailCampaign, Lead.id == EmailCampaign.lead_id).group_by(SearchTerm.term)
+    return pd.DataFrame(query.all(), columns=['Term', 'Lead Count', 'Email Count'])
+
+def add_search_term(session, term, campaign_id):
+    try:
+        new_term = SearchTerm(term=term, campaign_id=campaign_id, created_at=datetime.utcnow())
+        session.add(new_term)
+        session.commit()
+        return new_term.id
+    except SQLAlchemyError as e:
+        session.rollback()
+        logging.error(f"Error adding search term: {str(e)}")
+        raise
+
+def update_search_term_group(session, group_id, updated_terms):
+    try:
+        current_term_ids = set(int(term.split(":")[0]) for term in updated_terms)
+        existing_terms = session.query(SearchTerm).filter(SearchTerm.group_id == group_id).all()
+        for term in existing_terms:
+            term.group_id = None if term.id not in current_term_ids else group_id
+        for term_str in updated_terms:
+            term = session.query(SearchTerm).get(int(term_str.split(":")[0]))
+            if term: term.group_id = group_id
+        session.commit()
+    except Exception as e:
+        session.rollback()
+        logging.error(f"Error in update_search_term_group: {str(e)}")
+
+def add_new_search_term(session, term, campaign_id, group_id):
+    try:
+        group_id = int(group_id.split(":")[0]) if group_id != "None" else None
+        new_term = SearchTerm(term=term, campaign_id=campaign_id, group_id=group_id, created_at=datetime.utcnow())
+        session.add(new_term)
+        session.commit()
+    except SQLAlchemyError as e:
+        session.rollback()
+        logging.error(f"Error adding search term: {str(e)}")
+        raise
+
+def ai_group_search_terms(session, ungrouped_terms):
+    # Implement the logic to group search terms using AI
+    # This is just a placeholder example
+    grouped_terms = {}
+    for term in ungrouped_terms:
+        group_name = f"Group {random.randint(1, 3)}"
+        if group_name not in grouped_terms:
+            grouped_terms[group_name] = []
+        grouped_terms[group_name].append(term)
+    return grouped_terms
+
+def update_search_term_groups(session, grouped_terms):
+    for group_name, terms in grouped_terms.items():
+        group = session.query(SearchTermGroup).filter_by(name=group_name).first()
+        if not group:
+            group = SearchTermGroup(name=group_name)
+            session.add(group)
+            session.flush()
+        for term in terms:
+            term.group_id = group.id
+    session.commit()
+
+def create_search_term_group(session, group_name):
+    try:
+        session.add(SearchTermGroup(name=group_name))
+        session.commit()
+    except Exception as e:
+        session.rollback()
+        logging.error(f"Error creating search term group: {str(e)}")
+
+def delete_search_term_group(session, group_id):
+    try:
+        group = session.query(SearchTermGroup).get(group_id)
+        if group:
+            session.query(SearchTerm).filter(SearchTerm.group_id == group_id).update({SearchTerm.group_id: None})
+            session.delete(group)
+            session.commit()
+    except Exception as e:
+        session.rollback()
+        logging.error(f"Error deleting search term group: {str(e)}")
+
+def ai_automation_loop(session, log_container, leads_container):
+    automation_logs, total_search_terms, total_emails_sent = [], 0, 0
+    while st.session_state.get('automation_status', False):
+        try:
+            log_container.info("Starting automation cycle")
+            kb_info = get_knowledge_base_info(session, get_active_project_id())
+            if not kb_info:
+                log_container.warning("Knowledge Base not found. Skipping cycle.")
+                time.sleep(3600)
+                continue
+            base_terms = [term.term for term in session.query(SearchTerm).filter_by(project_id=get_active_project_id()).all()]
+            optimized_terms = generate_optimized_search_terms(session, base_terms, kb_info)
+            st.subheader("Optimized Search Terms")
+            st.write(", ".join(optimized_terms))
+
+            total_search_terms = len(optimized_terms)
+            progress_bar = st.progress(0)
+            for idx, term in enumerate(optimized_terms):
+                results = manual_search(session, [term], 10, ignore_previously_fetched=True)
+                new_leads = []
+                for res in results['results']:
+                    lead = save_lead(session, res['Email'], url=res['URL'])
+                    if lead:
+                        new_leads.append((lead.id, lead.email))
+                if new_leads:
+                    template = session.query(EmailTemplate).filter_by(project_id=get_active_project_id()).first()
+                    if template:
+                        from_email = kb_info.get('contact_email') or 'hello@indosy.com'
+                        reply_to = kb_info.get('contact_email') or 'eugproductions@gmail.com'
+                        logs, sent_count = bulk_send_emails(session, template.id, from_email, reply_to, [{'Email': email} for _, email in new_leads])
+                        automation_logs.extend(logs)
+                        total_emails_sent += sent_count
+                leads_container.text_area("New Leads Found", "\n".join([email for _, email in new_leads]), height=200)
+                progress_bar.progress((idx + 1) / len(optimized_terms))
+            st.success(f"Automation cycle completed. Total search terms: {total_search_terms}, Total emails sent: {total_emails_sent}")
+            time.sleep(3600)
+        except Exception as e:
+            log_container.error(f"Critical error in automation cycle: {str(e)}")
+            time.sleep(300)
+    log_container.info("Automation stopped")
+    st.session_state.automation_logs = automation_logs
+    st.session_state.total_leads_found = total_search_terms
+    st.session_state.total_emails_sent = total_emails_sent
+
+def openai_chat_completion(messages, temperature=0.7, function_name=None, lead_id=None, email_campaign_id=None):
     with db_session() as session:
-        if not session.query(Settings).filter_by(setting_type='general').first():
-            default_settings = Settings(
-                name='general_settings',
-                setting_type='general',
-                value={
-                    'enable_ai': True,
-                    'debug_mode': False,
-                    'default_language': 'ES',
-                    'max_search_results': 50,
-                    'email_batch_size': 10
-                }
-            )
-            session.add(default_settings)
-            session.commit()
-
-def check_database_state():
-    """Check database health and connection"""
-    with db_session() as session:
-        try:
-            # Test basic queries
-            session.query(Lead).count()
-            session.query(Campaign).count()
-            session.query(EmailTemplate).count()
-            return True
-        except Exception as e:
-            logger.error(f"Database health check failed: {str(e)}")
-            return False
-
-def get_active_project_id():
-    """Get the currently active project ID from session state"""
-    return st.session_state.get('current_project_id')
-
-def set_active_project_id(project_id):
-    """Set the active project ID in session state"""
-    st.session_state.current_project_id = project_id
-
-def get_active_campaign_id():
-    """Get the currently active campaign ID from session state"""
-    return st.session_state.get('current_campaign_id')
-
-def set_active_campaign_id(campaign_id):
-    """Set the active campaign ID in session state"""
-    st.session_state.current_campaign_id = campaign_id
-
-def safe_datetime_compare(date1, date2):
-    """Safely compare two datetime objects, handling None values"""
-    if date1 is None and date2 is None:
-        return 0
-    if date1 is None:
-        return -1
-    if date2 is None:
-        return 1
-    return -1 if date1 < date2 else 1 if date1 > date2 else 0
-
-def validate_and_clean_email(email):
-    """Validate and clean an email address"""
-    try:
-        if not email:
-            return None
-        # Remove any whitespace
-        email = email.strip()
-        # Validate email
-        valid = validate_email(email)
-        return valid.email
-    except EmailNotValidError:
-        return None
-
-def process_email_template(template_content, lead_info=None, kb_info=None):
-    """Process an email template with lead and knowledge base information"""
-    if not template_content:
-        return ""
-    
-    try:
-        # Replace lead-specific placeholders
-        if lead_info:
-            template_content = template_content.replace("{first_name}", lead_info.get('first_name', ''))
-            template_content = template_content.replace("{last_name}", lead_info.get('last_name', ''))
-            template_content = template_content.replace("{company}", lead_info.get('company', ''))
-            template_content = template_content.replace("{job_title}", lead_info.get('job_title', ''))
-        
-        # Replace knowledge base placeholders
-        if kb_info:
-            template_content = template_content.replace("{company_name}", kb_info.get('company_name', ''))
-            template_content = template_content.replace("{product_name}", kb_info.get('product_name', ''))
-            template_content = template_content.replace("{contact_name}", kb_info.get('contact_name', ''))
-            template_content = template_content.replace("{contact_role}", kb_info.get('contact_role', ''))
-        
-        return template_content
-    except Exception as e:
-        logging.error(f"Error processing email template: {str(e)}")
-        return template_content
-
-def check_email_limits(session, email_settings):
-    """Check if email sending is within configured limits"""
-    try:
-        if not email_settings:
-            return {'can_send': False, 'daily_remaining': 0, 'hourly_remaining': 0}
-        
-        # Get current time
-        now = datetime.utcnow()
-        today_start = now.replace(hour=0, minute=0, second=0, microsecond=0)
-        hour_start = now.replace(minute=0, second=0, microsecond=0)
-        
-        # Count emails sent today
-        daily_sent = session.query(EmailCampaign).filter(
-            EmailCampaign.sent_at >= today_start
-        ).count()
-        
-        # Count emails sent this hour
-        hourly_sent = session.query(EmailCampaign).filter(
-            EmailCampaign.sent_at >= hour_start
-        ).count()
-        
-        # Check against limits
-        daily_remaining = email_settings.daily_limit - daily_sent if email_settings.daily_limit else float('inf')
-        hourly_remaining = email_settings.hourly_limit - hourly_sent if email_settings.hourly_limit else float('inf')
-        
-        can_send = daily_remaining > 0 and hourly_remaining > 0
-        
-        return {
-            'can_send': can_send,
-            'daily_remaining': daily_remaining if daily_remaining != float('inf') else 'unlimited',
-            'hourly_remaining': hourly_remaining if hourly_remaining != float('inf') else 'unlimited'
-        }
-        
-    except Exception as e:
-        logging.error(f"Error checking email limits: {str(e)}")
-        return {'can_send': False, 'daily_remaining': 0, 'hourly_remaining': 0}
-
-def initialize_pages():
-    return {
-        "🔍 Manual Search": manual_search_page,
-        "📦 Bulk Send": bulk_send_page,
-        "👥 View Leads": view_leads_page,
-        "🔑 Search Terms": search_terms_page,
-        "✉️ Email Templates": email_templates_page,
-        "📚 Knowledge Base": knowledge_base_page,
-        "🤖 AutoclientAI": autoclient_ai_page,
-        "⚙️ Automation Control": automation_control_panel_page,
-        "⚙️ Manual Search Worker": manual_search_worker_page,
-        "📨 Email Logs": view_campaign_logs,
-        "🔄 Settings": settings_page,
-        "📨 Sent Campaigns": view_sent_email_campaigns,
-        "🚀 Projects & Campaigns": projects_campaigns_page
-    }
-
-def initialize_session_state():
-    """Initialize session state variables."""
-    if 'active_page' not in st.session_state:
-        st.session_state.active_page = 'Manual Search'
-    if 'search_results' not in st.session_state:
-        st.session_state.search_results = []
-    if 'current_project_id' not in st.session_state:
-        st.session_state.current_project_id = None
-    if 'current_campaign_id' not in st.session_state:
-        st.session_state.current_campaign_id = None
-    if 'edit_template_id' not in st.session_state:
-        st.session_state.edit_template_id = None
-    if 'search_terms' not in st.session_state:
-        st.session_state.search_terms = []
-    if 'search_term_groups' not in st.session_state:
-        st.session_state.search_term_groups = []
-    if 'background_processes' not in st.session_state:
-        st.session_state.background_processes = {}
-    if 'process_logs' not in st.session_state:
-        st.session_state.process_logs = {}
-    if 'automation_status' not in st.session_state:
-        st.session_state.automation_status = 'stopped'
-    if 'initialized' not in st.session_state:
-        st.session_state.initialized = True
-
-def check_database_connection():
-    """Check if database connection is working."""
-    try:
-        with db_session() as session:
-            session.execute(text("SELECT 1"))
-        return True
-    except Exception as e:
-        logging.error(f"Database connection error: {str(e)}")
-        return False
-
-def check_email_service():
-    """Check if email service is available."""
-    try:
-        with db_session() as session:
-            settings = session.query(EmailSettings).first()
-            if not settings:
-                return False
-            
-            if settings.provider == 'ses':
-                aws_session = boto3.Session(
-                    aws_access_key_id=settings.aws_access_key_id,
-                    aws_secret_access_key=settings.aws_secret_access_key,
-                    region_name=settings.aws_region
-                )
-                ses_client = aws_session.client('ses')
-                ses_client.get_send_quota()
-            else:
-                with smtplib.SMTP(settings.smtp_server, settings.smtp_port) as server:
-                    server.starttls()
-                    server.login(settings.smtp_username, settings.smtp_password)
-            return True
-    except Exception as e:
-        logging.error(f"Email service check error: {str(e)}")
-        return False
-
-def initialize_settings():
-    """Initialize database and required settings."""
-    with db_session() as session:
-        try:
-            # Create default settings if they don't exist
-            if not session.query(Settings).filter_by(setting_type='general').first():
-                default_settings = Settings(
-                    name='general_settings',
-                    setting_type='general',
-                    value={
-                        'enable_ai': True,
-                        'debug_mode': False,
-                        'default_language': 'ES',
-                        'max_search_results': 50,
-                        'email_batch_size': 10
-                    }
-                )
-                session.add(default_settings)
-                session.commit()
-
-            # Initialize session state
-            initialize_session_state()
-
-            # Check database connection
-            if not check_database_connection():
-                st.error("Database connection failed. Please check your configuration.")
-                return False
-
-            # Check email service
-            if not check_email_service():
-                st.warning("Email service configuration is incomplete or invalid.")
-
-            return True
-
-        except Exception as e:
-            logging.error(f"Failed to initialize settings: {str(e)}")
-            st.error(f"Failed to initialize settings: {str(e)}")
-            return False
-
-def initialize_pages():
-    return {
-        "🔍 Manual Search": manual_search_page,
-        "📦 Bulk Send": bulk_send_page,
-        "👥 View Leads": view_leads_page,
-        "🔑 Search Terms": search_terms_page,
-        "✉️ Email Templates": email_templates_page,
-        "📚 Knowledge Base": knowledge_base_page,
-        "🤖 AutoclientAI": autoclient_ai_page,
-        "⚙️ Automation Control": automation_control_panel_page,
-        "⚙️ Manual Search Worker": manual_search_worker_page,
-        "📨 Email Logs": view_campaign_logs,
-        "🔄 Settings": settings_page,
-        "📨 Sent Campaigns": view_sent_email_campaigns,
-        "🚀 Projects & Campaigns": projects_campaigns_page
-    }
-
-def main():
-    st.set_page_config(
-        page_title="AutoclientAI",
-        page_icon="🤖",
-        layout="wide",
-        initial_sidebar_state="expanded"
-    )
-
-    # Initialize settings and check database state
-    if not initialize_settings():
-        st.error("Failed to initialize application. Please check the logs and configuration.")
-        return
-
-    # Initialize pages
-    pages = initialize_pages()
-
-    st.sidebar.title("AutoclientAI")
-    st.sidebar.markdown("Select a page to navigate through the application.")
-
-    with st.sidebar:
-        selected = option_menu(
-            menu_title="Navigation",
-            options=list(pages.keys()),
-            icons=["search", "send", "people", "key", "envelope", "folder", "book", "robot", "gear", "list-check", "gear", "envelope-open", "gear", "list-check"],
-            menu_icon="cast",
-            default_index=0
-        )
-
-    # Handle page navigation with error handling
-    try:
-        # Check if project is selected for pages that require it
-        if selected not in ["🔄 Settings", "🚀 Projects & Campaigns"] and not get_active_project_id():
-            st.warning("Please select a project first")
-            pages["🚀 Projects & Campaigns"]()
-        else:
-            # Render selected page
-            pages[selected]()
-    except Exception as e:
+        general_settings = session.query(Settings).filter_by(setting_type='general').first()
         st.error(f"An error occurred: {str(e)}")
         logging.exception("An error occurred in the main function")
         st.write("Please try refreshing the page or contact support if the issue persists.")
