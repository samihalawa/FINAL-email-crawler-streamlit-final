import os, json, re, logging, asyncio, time, requests, pandas as pd, streamlit as st, openai, boto3, uuid, aiohttp, urllib3, random, html, smtplib
from datetime import datetime, timedelta
from dotenv import load_dotenv
from bs4 import BeautifulSoup
from googlesearch import search as google_search
from fake_useragent import UserAgent
from sqlalchemy import func, create_engine, Column, BigInteger, Text, DateTime, ForeignKey, Boolean, JSON, select, text, distinct, and_
from sqlalchemy.orm import declarative_base, sessionmaker, relationship, Session, joinedload
from sqlalchemy.exc import SQLAlchemyError
from botocore.exceptions import ClientError
from tenacity import retry, stop_after_attempt, wait_random_exponential, wait_fixed
from email_validator import validate_email, EmailNotValidError
from streamlit_option_menu import option_menu
from openai import OpenAI 
from typing import List, Optional, Any, Tuple, Union
from urllib.parse import urlparse, urlencode
from streamlit_tags import st_tags
import plotly.express as px
from requests.adapters import HTTPAdapter
from requests.packages.urllib3.util.retry import Retry
from email.mime.text import MIMEText
from email.mime.multipart import MIMEMultipart
from contextlib import contextmanager
<<<<<<< HEAD
import subprocess
import sqlalchemy as sa
from dataclasses import dataclass
=======
>>>>>>> 43fda4a3

DB_HOST = os.getenv("SUPABASE_DB_HOST")
DB_NAME = os.getenv("SUPABASE_DB_NAME")
DB_USER = os.getenv("SUPABASE_DB_USER")
DB_PASSWORD = os.getenv("SUPABASE_DB_PASSWORD")
DB_PORT = os.getenv("SUPABASE_DB_PORT")
DATABASE_URL = f"postgresql://{DB_USER}:{DB_PASSWORD}@{DB_HOST}:{DB_PORT}/{DB_NAME}"

urllib3.disable_warnings(urllib3.exceptions.InsecureRequestWarning)

load_dotenv()
DB_HOST, DB_NAME, DB_USER, DB_PASSWORD, DB_PORT = map(os.getenv, ["SUPABASE_DB_HOST", "SUPABASE_DB_NAME", "SUPABASE_DB_USER", "SUPABASE_DB_PASSWORD", "SUPABASE_DB_PORT"])
DATABASE_URL = f"postgresql://{DB_USER}:{DB_PASSWORD}@{DB_HOST}:{DB_PORT}/{DB_NAME}"
engine = create_engine(DATABASE_URL, pool_size=20, max_overflow=0)
SessionLocal, Base = sessionmaker(bind=engine), declarative_base()

if not all([DB_HOST, DB_NAME, DB_USER, DB_PASSWORD, DB_PORT]):
    raise ValueError("One or more required database environment variables are not set")


class Project(Base):
    __tablename__ = 'projects'
    id = Column(BigInteger, primary_key=True)
    project_name = Column(Text, default="Default Project")
    created_at = Column(DateTime(timezone=True), server_default=func.now())
    campaigns = relationship("Campaign", back_populates="project")
    knowledge_base = relationship("KnowledgeBase", back_populates="project", uselist=False)

class Campaign(Base):
    __tablename__ = 'campaigns'
    id = Column(BigInteger, primary_key=True)
    campaign_name = Column(Text, default="Default Campaign")
    campaign_type = Column(Text, default="Email")
    project_id = Column(BigInteger, ForeignKey('projects.id'), default=1)
    created_at = Column(DateTime(timezone=True), server_default=func.now())
    auto_send = Column(Boolean, default=False)
    loop_automation = Column(Boolean, default=False)
    ai_customization = Column(Boolean, default=False)
    max_emails_per_group = Column(BigInteger, default=40)
    loop_interval = Column(BigInteger, default=60)
    project = relationship("Project", back_populates="campaigns")
    email_campaigns = relationship("EmailCampaign", back_populates="campaign")
    search_terms = relationship("SearchTerm", back_populates="campaign")
    campaign_leads = relationship("CampaignLead", back_populates="campaign")

class CampaignLead(Base):
    __tablename__ = 'campaign_leads'
    id = Column(BigInteger, primary_key=True)
    campaign_id = Column(BigInteger, ForeignKey('campaigns.id'))
    lead_id = Column(BigInteger, ForeignKey('leads.id'))
    status = Column(Text)
    created_at = Column(DateTime(timezone=True), server_default=func.now())
    lead = relationship("Lead", back_populates="campaign_leads")
    campaign = relationship("Campaign", back_populates="campaign_leads")

class KnowledgeBase(Base):
    __tablename__ = 'knowledge_base'
    id = Column(BigInteger, primary_key=True)
    project_id = Column(BigInteger, ForeignKey('projects.id'), nullable=False)
    kb_name, kb_bio, kb_values, contact_name, contact_role, contact_email = [Column(Text) for _ in range(6)]
    company_description, company_mission, company_target_market, company_other = [Column(Text) for _ in range(4)]
    product_name, product_description, product_target_customer, product_other = [Column(Text) for _ in range(4)]
    other_context, example_email = Column(Text), Column(Text)
    created_at = Column(DateTime(timezone=True), server_default=func.now())
    updated_at = Column(DateTime(timezone=True), onupdate=func.now())
    project = relationship("Project", back_populates="knowledge_base")

    def to_dict(self):
        return {attr: getattr(self, attr) for attr in ['kb_name', 'kb_bio', 'kb_values', 'contact_name', 'contact_role', 'contact_email', 'company_description', 'company_mission', 'company_target_market', 'company_other', 'product_name', 'product_description', 'product_target_customer', 'product_other', 'other_context', 'example_email']}

# Update the Lead model to remove the domain attribute
class Lead(Base):
    __tablename__ = 'leads'
    id = Column(BigInteger, primary_key=True)
    email = Column(Text, unique=True)
    phone, first_name, last_name, company, job_title = [Column(Text) for _ in range(5)]
    created_at = Column(DateTime(timezone=True), server_default=func.now())
    is_processed = Column(Boolean, default=False)  # Add this line
    # Remove the domain column
    campaign_leads = relationship("CampaignLead", back_populates="lead")
    lead_sources = relationship("LeadSource", back_populates="lead")
    email_campaigns = relationship("EmailCampaign", back_populates="lead")

class EmailTemplate(Base):
    __tablename__ = 'email_templates'
    id = Column(BigInteger, primary_key=True)
    campaign_id = Column(BigInteger, ForeignKey('campaigns.id'))
    template_name, subject, body_content = Column(Text), Column(Text), Column(Text)
    created_at = Column(DateTime(timezone=True), server_default=func.now())
    is_ai_customizable = Column(Boolean, default=False)
    language = Column(Text, default='ES')  # Add language column
    campaign = relationship("Campaign")
    email_campaigns = relationship("EmailCampaign", back_populates="template")

class EmailCampaign(Base):
    __tablename__ = 'email_campaigns'
    id = Column(BigInteger, primary_key=True)
    campaign_id = Column(BigInteger, ForeignKey('campaigns.id'))
    lead_id = Column(BigInteger, ForeignKey('leads.id'))
    template_id = Column(BigInteger, ForeignKey('email_templates.id'))
    customized_subject = Column(Text)
    customized_content = Column(Text)  # Make sure this column exists
    original_subject = Column(Text)
    original_content = Column(Text)
    status = Column(Text)
    engagement_data = Column(JSON)
    message_id = Column(Text)
    tracking_id = Column(Text, unique=True)
    sent_at = Column(DateTime(timezone=True))
    ai_customized = Column(Boolean, default=False)
    opened_at = Column(DateTime(timezone=True))
    clicked_at = Column(DateTime(timezone=True))
    open_count = Column(BigInteger, default=0)
    click_count = Column(BigInteger, default=0)
    campaign = relationship("Campaign", back_populates="email_campaigns")
    lead = relationship("Lead", back_populates="email_campaigns")
    template = relationship("EmailTemplate", back_populates="email_campaigns")

class OptimizedSearchTerm(Base):
    __tablename__ = 'optimized_search_terms'
    id = Column(BigInteger, primary_key=True)
    original_term_id = Column(BigInteger, ForeignKey('search_terms.id'))
    term = Column(Text)
    created_at = Column(DateTime(timezone=True), server_default=func.now())
    original_term = relationship("SearchTerm", back_populates="optimized_terms")

class SearchTermEffectiveness(Base):
    __tablename__ = 'search_term_effectiveness'
    id = Column(BigInteger, primary_key=True)
    search_term_id = Column(BigInteger, ForeignKey('search_terms.id'))
    total_results, valid_leads, irrelevant_leads, blogs_found, directories_found = [Column(BigInteger) for _ in range(5)]
    created_at = Column(DateTime(timezone=True), server_default=func.now())
    search_term = relationship("SearchTerm", back_populates="effectiveness")

class SearchTermGroup(Base):
    __tablename__ = 'search_term_groups'
    id = Column(BigInteger, primary_key=True)
    name, email_template, description = Column(Text), Column(Text), Column(Text)
    created_at = Column(DateTime(timezone=True), server_default=func.now())
    search_terms = relationship("SearchTerm", back_populates="group")

class SearchTerm(Base):
    __tablename__ = 'search_terms'
    id = Column(BigInteger, primary_key=True)
    group_id = Column(BigInteger, ForeignKey('search_term_groups.id'))
    campaign_id = Column(BigInteger, ForeignKey('campaigns.id'))
    term, category = Column(Text), Column(Text)
    created_at = Column(DateTime(timezone=True), server_default=func.now())
    language = Column(Text, default='ES')  # Add language column
    group = relationship("SearchTermGroup", back_populates="search_terms")
    campaign = relationship("Campaign", back_populates="search_terms")
    optimized_terms = relationship("OptimizedSearchTerm", back_populates="original_term")
    lead_sources = relationship("LeadSource", back_populates="search_term")
    effectiveness = relationship("SearchTermEffectiveness", back_populates="search_term", uselist=False)

class LeadSource(Base):
    __tablename__ = 'lead_sources'
    id = Column(BigInteger, primary_key=True)
    lead_id = Column(BigInteger, ForeignKey('leads.id'))
    search_term_id = Column(BigInteger, ForeignKey('search_terms.id'))
    url, domain, page_title, meta_description, scrape_duration = [Column(Text) for _ in range(5)]
    meta_tags, phone_numbers, content, tags = [Column(Text) for _ in range(4)]
    http_status = Column(BigInteger)
    created_at = Column(DateTime(timezone=True), server_default=func.now())
    lead = relationship("Lead", back_populates="lead_sources")
    search_term = relationship("SearchTerm", back_populates="lead_sources")

class AIRequestLog(Base):
    __tablename__ = 'ai_request_logs'
    id = Column(BigInteger, primary_key=True)
    function_name, prompt, response, model_used = [Column(Text) for _ in range(4)]
    created_at = Column(DateTime(timezone=True), server_default=func.now())
    lead_id = Column(BigInteger, ForeignKey('leads.id'))
    email_campaign_id = Column(BigInteger, ForeignKey('email_campaigns.id'))
    lead = relationship("Lead")
    email_campaign = relationship("EmailCampaign")

class AutomationLog(Base):
    __tablename__ = 'automation_logs'
    id = Column(BigInteger, primary_key=True)
    campaign_id = Column(BigInteger, ForeignKey('campaigns.id'))
    search_term_id = Column(BigInteger, ForeignKey('search_terms.id'))
    leads_gathered, emails_sent = Column(BigInteger), Column(BigInteger)
    start_time = Column(DateTime(timezone=True), server_default=func.now())
    end_time = Column(DateTime(timezone=True))
    status, logs = Column(Text), Column(JSON)
    campaign = relationship("Campaign")
    search_term = relationship("SearchTerm")

# Replace the existing EmailSettings class with this unified Settings class
class Settings(Base):
    __tablename__ = 'settings'
    id = Column(BigInteger, primary_key=True)
    name = Column(Text, nullable=False)
    setting_type = Column(Text, nullable=False)  # 'general', 'email', etc.
    value = Column(JSON, nullable=False)
    created_at = Column(DateTime(timezone=True), server_default=func.now())
    updated_at = Column(DateTime(timezone=True), onupdate=func.now())

class EmailSettings(Base):
    __tablename__ = 'email_settings'
    id = Column(BigInteger, primary_key=True)
    name = Column(Text, nullable=False)
    email = Column(Text, nullable=False)
    provider = Column(Text, nullable=False)
    smtp_server = Column(Text)
    smtp_port = Column(BigInteger)
    smtp_username = Column(Text)
    smtp_password = Column(Text)
    aws_access_key_id = Column(Text)
    aws_secret_access_key = Column(Text)
    aws_region = Column(Text)

DATABASE_URL = os.environ.get("DATABASE_URL")
if not DATABASE_URL:
    raise ValueError("DATABASE_URL not set")

engine = create_engine(DATABASE_URL)
SessionLocal = sessionmaker(autocommit=False, autoflush=False, bind=engine)
Base.metadata.create_all(bind=engine)

@contextmanager
def db_session():
    session = None
    try:
        session = SessionLocal()
        yield session
        session.commit()
    except Exception:
        if session:
            session.rollback()
        raise
    finally:
        if session:
            try:
                session.close()
            except Exception as e:
                logging.error(f"Error closing session: {str(e)}")

<<<<<<< HEAD
@contextmanager
def safe_db_session():
    """Enhanced session manager with retry logic and proper cleanup"""
    session = None
    try:
        session = SessionLocal()
        yield session
        session.commit()
    except SQLAlchemyError as e:
        if session:
            session.rollback()
        logging.error(f"Database error: {str(e)}")
        raise
    except Exception as e:
        if session:
            session.rollback()
        logging.error(f"Unexpected error: {str(e)}")
        raise
    finally:
        if session:
            try:
                session.close()
            except Exception as e:
                logging.error(f"Error closing session: {str(e)}")

=======
>>>>>>> 43fda4a3
def settings_page():
    st.title("Settings")
    with db_session() as session:
        general_settings = session.query(Settings).filter_by(setting_type='general').first() or Settings(name='General Settings', setting_type='general', value={})
        st.header("General Settings")
        with st.form("general_settings_form"):
            openai_api_key = st.text_input("OpenAI API Key", value=general_settings.value.get('openai_api_key', ''), type="password")
            openai_api_base = st.text_input("OpenAI API Base URL", value=general_settings.value.get('openai_api_base', 'https://api.openai.com/v1'))
            openai_model = st.text_input("OpenAI Model", value=general_settings.value.get('openai_model', 'gpt-4o-mini'))
            if st.form_submit_button("Save General Settings"):
                general_settings.value = {'openai_api_key': openai_api_key, 'openai_api_base': openai_api_base, 'openai_model': openai_model}
                session.add(general_settings)
                session.commit()
                st.success("General settings saved successfully!")

        st.header("Email Settings")
        email_settings = session.query(EmailSettings).all()
        for setting in email_settings:
            with st.expander(f"{setting.name} ({setting.email})"):
                st.write(f"Provider: {setting.provider}")
                st.write(f"{'SMTP Server: ' + setting.smtp_server if setting.provider == 'smtp' else 'AWS Region: ' + setting.aws_region}")
                if st.button(f"Delete {setting.name}", key=f"delete_{setting.id}"):
                    session.delete(setting)
                    session.commit()
                    st.success(f"Deleted {setting.name}")
                    st.rerun()

        edit_id = st.selectbox("Edit existing setting", ["New Setting"] + [f"{s.id}: {s.name}" for s in email_settings])
        edit_setting = session.query(EmailSettings).get(int(edit_id.split(":")[0])) if edit_id != "New Setting" else None
        with st.form("email_setting_form"):
            name = st.text_input("Name", value=edit_setting.name if edit_setting else "", placeholder="e.g., Company Gmail")
            email = st.text_input("Email", value=edit_setting.email if edit_setting else "", placeholder="your.email@example.com")
            provider = st.selectbox("Provider", ["smtp", "ses"], index=0 if edit_setting and edit_setting.provider == "smtp" else 1)
            if provider == "smtp":
                smtp_server = st.text_input("SMTP Server", value=edit_setting.smtp_server if edit_setting else "", placeholder="smtp.gmail.com")
                smtp_port = st.number_input("SMTP Port", min_value=1, max_value=65535, value=edit_setting.smtp_port if edit_setting else 587)
                smtp_username = st.text_input("SMTP Username", value=edit_setting.smtp_username if edit_setting else "", placeholder="your.email@gmail.com")
                smtp_password = st.text_input("SMTP Password", type="password", value=edit_setting.smtp_password if edit_setting else "", placeholder="Your SMTP password")
            else:
                aws_access_key_id = st.text_input("AWS Access Key ID", value=edit_setting.aws_access_key_id if edit_setting else "", placeholder="AKIAIOSFODNN7EXAMPLE")
                aws_secret_access_key = st.text_input("AWS Secret Access Key", type="password", value=edit_setting.aws_secret_access_key if edit_setting else "", placeholder="wJalrXUtnFEMI/K7MDENG/bPxRfiCYEXAMPLEKEY")
                aws_region = st.text_input("AWS Region", value=edit_setting.aws_region if edit_setting else "", placeholder="us-west-2")
            if st.form_submit_button("Save Email Setting"):
                setting_data = {k: v for k, v in locals().items() if k in ['name', 'email', 'provider', 'smtp_server', 'smtp_port', 'smtp_username', 'smtp_password', 'aws_access_key_id', 'aws_secret_access_key', 'aws_region'] and v is not None}
                try:
                    if edit_setting:
                        for k, v in setting_data.items():
                            setattr(edit_setting, k, v)
                    else:
                        new_setting = EmailSettings(**setting_data)
                        session.add(new_setting)
                    session.commit()
                    st.success("Email setting saved successfully!")
                    st.rerun()
                except Exception as e:
                    st.error(f"Error saving email setting: {str(e)}")
                    session.rollback()

def send_email_ses(session, from_email, to_email, subject, body, charset='UTF-8', reply_to=None, ses_client=None):
    email_settings = session.query(EmailSettings).filter_by(email=from_email).first()
    if not email_settings:
        logging.error(f"No email settings found for {from_email}")
        return None, None

    tracking_id = str(uuid.uuid4())
    tracking_pixel_url = f"https://autoclient-email-analytics.trigox.workers.dev/track?{urlencode({'id': tracking_id, 'type': 'open'})}"
    wrapped_body = wrap_email_body(body)
    tracked_body = wrapped_body.replace('</body>', f'<img src="{tracking_pixel_url}" width="1" height="1" style="display:none;"/></body>')

    soup = BeautifulSoup(tracked_body, 'html.parser')
    for a in soup.find_all('a', href=True):
        original_url = a['href']
        tracked_url = f"https://autoclient-email-analytics.trigox.workers.dev/track?{urlencode({'id': tracking_id, 'type': 'click', 'url': original_url})}"
        a['href'] = tracked_url
    tracked_body = str(soup)

    try:
        test_response = requests.get(f"https://autoclient-email-analytics.trigox.workers.dev/test", timeout=5)
        if test_response.status_code != 200:
            logging.warning("Analytics worker is down. Using original URLs.")
            tracked_body = wrapped_body
    except requests.RequestException:
        logging.warning("Failed to reach analytics worker. Using original URLs.")
        tracked_body = wrapped_body

    try:
        if email_settings.provider == 'ses':
            if ses_client is None:
                aws_session = boto3.Session(
                    aws_access_key_id=email_settings.aws_access_key_id,
                    aws_secret_access_key=email_settings.aws_secret_access_key,
                    region_name=email_settings.aws_region
                )
<<<<<<< HEAD
                record_email_sent(session, active_settings.id)
                return response, tracking_id
                
            elif active_settings.provider.lower() == 'smtp':
                msg = MIMEMultipart()
                msg['From'] = actual_from
                msg['To'] = to_email
                msg['Subject'] = subject
                msg['Reply-To'] = actual_reply_to
                msg.attach(MIMEText(tracked_body, 'html'))
                
                with smtplib.SMTP(active_settings.smtp_server, active_settings.smtp_port) as server:
                    if active_settings.smtp_use_tls:
                        server.starttls()
                    server.login(active_settings.smtp_username, active_settings.smtp_password)
                    server.send_message(msg)
                
                record_email_sent(session, active_settings.id)
                return {'MessageId': f'smtp-{uuid.uuid4()}'}, tracking_id
                
        except Exception as e:
            error_msg = str(e)
            record_email_error(session, active_settings.id, error_msg)
            
            # Recursive retry with explicit exclusion of failed settings
            if original_settings.id != active_settings.id:
                logging.warning(f"Retrying with different settings after error: {error_msg}")
                return send_email_ses(session, from_email, to_email, subject, body, 
                                charset, reply_to, ses_client, original_settings)
            
            raise  # Re-raise if we've tried with original settings
=======
                ses_client = aws_session.client('ses')
>>>>>>> 43fda4a3
            
            response = ses_client.send_email(
                Source=from_email,
                Destination={'ToAddresses': [to_email]},
                Message={
                    'Subject': {'Data': subject, 'Charset': charset},
                    'Body': {'Html': {'Data': tracked_body, 'Charset': charset}}
                },
                ReplyToAddresses=[reply_to] if reply_to else []
            )
            return response, tracking_id
        elif email_settings.provider == 'smtp':
            msg = MIMEMultipart()
            msg['From'] = from_email
            msg['To'] = to_email
            msg['Subject'] = subject
            if reply_to:
                msg['Reply-To'] = reply_to
            msg.attach(MIMEText(tracked_body, 'html'))

            with smtplib.SMTP(email_settings.smtp_server, email_settings.smtp_port) as server:
                server.starttls()
                server.login(email_settings.smtp_username, email_settings.smtp_password)
                server.send_message(msg)
            return {'MessageId': f'smtp-{uuid.uuid4()}'}, tracking_id
        else:
            logging.error(f"Unknown email provider: {email_settings.provider}")
            return None, None
    except Exception as e:
        logging.error(f"Error sending email: {str(e)}")
        return None, None

def save_email_campaign(session, lead_email, template_id, status, sent_at, subject, message_id, email_body):
    try:
        lead = session.query(Lead).filter_by(email=lead_email).first()
        if not lead:
            logging.error(f"Lead with email {lead_email} not found.")
            return

        new_campaign = EmailCampaign(
            lead_id=lead.id,
            template_id=template_id,
            status=status,
            sent_at=sent_at,
            customized_subject=subject or "No subject",
            message_id=message_id or f"unknown-{uuid.uuid4()}",
            customized_content=email_body or "No content",
            campaign_id=get_active_campaign_id(),
            tracking_id=str(uuid.uuid4())
        )
        session.add(new_campaign)
        session.commit()
    except Exception as e:
        logging.error(f"Error saving email campaign: {str(e)}")
        session.rollback()

def update_log(log_container, message, level='info'):
    icon = {'info': '🔵', 'success': '🟢', 'warning': '🟠', 'error': '🔴', 'email_sent': '🟣'}.get(level, '⚪')
    log_entry = f"{icon} {message}"
    
    # Simple console logging without HTML
    print(f"{icon} {message.split('<')[0]}")  # Only print the first part of the message before any HTML tags
    
    if 'log_entries' not in st.session_state:
        st.session_state.log_entries = []
    
    # HTML-formatted log entry for Streamlit display
    html_log_entry = f"{icon} {message}"
    st.session_state.log_entries.append(html_log_entry)
    
    # Update the Streamlit display with all logs
    log_html = f"<div style='height: 300px; overflow-y: auto; font-family: monospace; font-size: 0.8em; line-height: 1.2;'>{'<br>'.join(st.session_state.log_entries)}</div>"
    log_container.markdown(log_html, unsafe_allow_html=True)

def optimize_search_term(search_term, language):
    if language == 'english':
        return f'"{search_term}" email OR contact OR "get in touch" site:.com'
    elif language == 'spanish':
        return f'"{search_term}" correo OR contacto OR "ponte en contacto" site:.es'
    return search_term

def shuffle_keywords(term):
    words = term.split()
    random.shuffle(words)
    return ' '.join(words)

def get_domain_from_url(url):
    return urlparse(url).netloc

def is_valid_email(email):
    pattern = r'^[\w\.-]+@[\w\.-]+\.\w+$'
    return re.match(pattern, email) is not None

def extract_emails_from_html(html_content):
    pattern = r'\b[A-Za-z0-9._%+-]+@[A-Za-z0-9.-]+\.[A-Z|a-z]{2,}\b'
    return re.findall(pattern, html_content)

def extract_info_from_page(soup):
    name = soup.find('meta', {'name': 'author'})
    name = name['content'] if name else ''
    
    company = soup.find('meta', {'property': 'og:site_name'})
    company = company['content'] if company else ''
    
    job_title = soup.find('meta', {'name': 'job_title'})
    job_title = job_title['content'] if job_title else ''
    
    return name, company, job_title

def manual_search(session, terms, num_results, ignore_previously_fetched=True, optimize_english=False, optimize_spanish=False, shuffle_keywords_option=False, language='ES', enable_email_sending=True, log_container=None, from_email=None, reply_to=None, email_template=None):
    ua, results, total_leads, domains_processed = UserAgent(), [], 0, set()
    for original_term in terms:
        try:
            search_term_id = add_or_get_search_term(session, original_term, get_active_campaign_id())
            search_term = shuffle_keywords(original_term) if shuffle_keywords_option else original_term
            search_term = optimize_search_term(search_term, 'english' if optimize_english else 'spanish') if optimize_english or optimize_spanish else search_term
            update_log(log_container, f"Searching for '{original_term}' (Used '{search_term}')")
            for url in google_search(search_term, num_results, lang=language):
                domain = get_domain_from_url(url)
                if ignore_previously_fetched and domain in domains_processed:
                    update_log(log_container, f"Skipping Previously Fetched: {domain}", 'warning')
                    continue
                update_log(log_container, f"Fetching: {url}")
                try:
                    if not url.startswith(('http://', 'https://')):
                        url = 'http://' + url
                    response = requests.get(url, timeout=10, verify=False, headers={'User-Agent': ua.random})
                    response.raise_for_status()
                    html_content, soup = response.text, BeautifulSoup(response.text, 'html.parser')
                    emails = extract_emails_from_html(html_content)
                    update_log(log_container, f"Found {len(emails)} email(s) on {url}", 'success')
                    for email in filter(is_valid_email, emails):
                        if domain not in domains_processed:
                            name, company, job_title = extract_info_from_page(soup)
                            lead = save_lead(session, email=email, first_name=name, company=company, job_title=job_title, url=url, search_term_id=search_term_id, created_at=datetime.utcnow())
                            if lead:
                                total_leads += 1
                                results.append({
                                    'Email': email, 'URL': url, 'Lead Source': original_term, 
                                    'Title': get_page_title(html_content), 'Description': get_page_description(html_content),
                                    'Tags': [], 'Name': name, 'Company': company, 'Job Title': job_title,
                                    'Search Term ID': search_term_id
                                })
                                update_log(log_container, f"Saved lead: {email}", 'success')
                                domains_processed.add(domain)
                                if enable_email_sending:
                                    if not from_email or not email_template:
                                        update_log(log_container, "Email sending is enabled but from_email or email_template is not provided", 'error')
                                        return {"total_leads": total_leads, "results": results}

                                    template = session.query(EmailTemplate).filter_by(id=int(email_template.split(":")[0])).first()
                                    if not template:
                                        update_log(log_container, "Email template not found", 'error')
                                        return {"total_leads": total_leads, "results": results}

                                    wrapped_content = wrap_email_body(template.body_content)
                                    response, tracking_id = send_email_ses(session, from_email, email, template.subject, wrapped_content, reply_to=reply_to)
                                    if response:
                                        update_log(log_container, f"Sent email to: {email}", 'email_sent')
                                        save_email_campaign(session, email, template.id, 'Sent', datetime.utcnow(), template.subject, response['MessageId'], wrapped_content)
                                    else:
                                        update_log(log_container, f"Failed to send email to: {email}", 'error')
                                        save_email_campaign(session, email, template.id, 'Failed', datetime.utcnow(), template.subject, None, wrapped_content)
                                break
                except requests.RequestException as e:
                    update_log(log_container, f"Error processing URL {url}: {str(e)}", 'error')
        except Exception as e:
            update_log(log_container, f"Error processing term '{original_term}': {str(e)}", 'error')
    update_log(log_container, f"Total leads found: {total_leads}", 'info')
    return {"total_leads": total_leads, "results": results}

def generate_or_adjust_email_template(prompt, kb_info=None, current_template=None):
    messages = [
        {"role": "system", "content": "You are an AI assistant specializing in creating and refining email templates for marketing campaigns. Always respond with a JSON object containing 'subject' and 'body' keys. The 'body' should contain HTML formatted content suitable for insertion into an email body."},
        {"role": "user", "content": f"""{'Adjust the following email template based on the given instructions:' if current_template else 'Create an email template based on the following prompt:'} {prompt}

        {'Current Template:' if current_template else 'Guidelines:'}
        {current_template if current_template else '1. Focus on benefits to the reader, address potential customer doubts, include clear CTAs, use a natural tone, and be concise.'}

        Respond with a JSON object containing 'subject' and 'body' keys. The 'body' should contain HTML formatted content suitable for insertion into an email body.

        Follow these guidelines:
        1. Use proper HTML tags for structuring the email content (e.g., <p>, <h1>, <h2>, etc.).
        2. Include inline CSS for styling where appropriate.
        3. Ensure the content is properly structured and easy to read.
        4. Include a call-to-action button or link with appropriate styling.
        5. Make the design responsive for various screen sizes.
        6. Do not include <html>, <head>, or <body> tags.

        Example structure:
        {{
          "subject": "Your compelling subject line here",
          "body": "<h1>Welcome!</h1><p>Your email content here...</p><a href='#' style='display: inline-block; padding: 10px 20px; background-color: #007bff; color: white; text-decoration: none; border-radius: 5px;'>Call to Action</a>"
        }}"""}
    ]
    if kb_info:
        messages.append({"role": "user", "content": f"Consider this knowledge base information: {json.dumps(kb_info)}"})

    response = openai_chat_completion(messages, function_name="generate_or_adjust_email_template")
    
    if isinstance(response, str):
        try:
            return json.loads(response)
        except json.JSONDecodeError:
            return {
                "subject": "AI Generated Subject",
                "body": f"<p>{response}</p>"
            }
    elif isinstance(response, dict):
        return response
    else:
        return {"subject": "", "body": "<p>Failed to generate email content.</p>"}

def fetch_leads_with_sources(session):
    try:
        query = session.query(Lead, func.string_agg(LeadSource.url, ', ').label('sources'), func.max(EmailCampaign.sent_at).label('last_contact'), func.string_agg(EmailCampaign.status, ', ').label('email_statuses')).outerjoin(LeadSource).outerjoin(EmailCampaign).group_by(Lead.id)
        return pd.DataFrame([{**{k: getattr(lead, k) for k in ['id', 'email', 'first_name', 'last_name', 'company', 'job_title', 'created_at']}, 'Source': sources, 'Last Contact': last_contact, 'Last Email Status': email_statuses.split(', ')[-1] if email_statuses else 'Not Contacted', 'Delete': False} for lead, sources, last_contact, email_statuses in query.all()])
    except SQLAlchemyError as e:
        logging.error(f"Database error in fetch_leads_with_sources: {str(e)}")
        return pd.DataFrame()

def fetch_search_terms_with_lead_count(session):
    query = (session.query(SearchTerm.term, func.count(distinct(Lead.id)).label('lead_count'), func.count(distinct(EmailCampaign.id)).label('email_count')).join(LeadSource, SearchTerm.id == LeadSource.search_term_id).join(Lead, LeadSource.lead_id == Lead.id).outerjoin(EmailCampaign, Lead.id == EmailCampaign.lead_id).group_by(SearchTerm.term))
    return pd.DataFrame(query.all(), columns=['Term', 'Lead Count', 'Email Count'])

def add_search_term(session, term, campaign_id):
    try:
        new_term = SearchTerm(term=term, campaign_id=campaign_id, created_at=datetime.utcnow())
        session.add(new_term)
        session.commit()
        return new_term.id
    except SQLAlchemyError as e:
        session.rollback()
        logging.error(f"Error adding search term: {str(e)}")
        raise

def update_search_term_group(session, group_id, updated_terms):
    try:
        current_term_ids = set(int(term.split(":")[0]) for term in updated_terms)
        existing_terms = session.query(SearchTerm).filter(SearchTerm.group_id == group_id).all()
        for term in existing_terms:
            term.group_id = None if term.id not in current_term_ids else group_id
        for term_str in updated_terms:
            term = session.query(SearchTerm).get(int(term_str.split(":")[0]))
            if term: term.group_id = group_id
        session.commit()
    except Exception as e:
        session.rollback()
        logging.error(f"Error in update_search_term_group: {str(e)}")

def add_new_search_term(session, new_term, campaign_id, group_for_new_term):
    try:
        group_id = (int(group_for_new_term.split(":")[0]) 
                   if group_for_new_term != "None" 
                   else None)
        
        new_search_term = SearchTerm(
            term=new_term,
            campaign_id=campaign_id,
            created_at=datetime.utcnow(),
            group_id=group_id
        )
        session.add(new_search_term)
        session.commit()
        return new_search_term.id
    except Exception as e:
        session.rollback()
        logging.error(f"Error adding search term: {str(e)}")
        raise

def ai_group_search_terms(session, ungrouped_terms):
    existing_groups = session.query(SearchTermGroup).all()
    prompt = f"Categorize these search terms into existing groups or suggest new ones:\n{', '.join([term.term for term in ungrouped_terms])}\n\nExisting groups: {', '.join([group.name for group in existing_groups])}\n\nRespond with a JSON object: {{group_name: [term1, term2, ...]}}"
    messages = [{"role": "system", "content": "You're an AI that categorizes search terms for lead generation. Be concise and efficient."}, {"role": "user", "content": prompt}]
    response = openai_chat_completion(messages, function_name="ai_group_search_terms")
    return response if isinstance(response, dict) else {}

def update_search_term_groups(session, grouped_terms):
    for group_name, terms in grouped_terms.items():
        group = session.query(SearchTermGroup).filter_by(name=group_name).first() or SearchTermGroup(name=group_name)
        if not group.id: session.add(group); session.flush()
        for term in terms:
            search_term = session.query(SearchTerm).filter_by(term=term).first()
            if search_term: search_term.group_id = group.id
    session.commit()

def create_search_term_group(session, group_name):
    try:
        session.add(SearchTermGroup(name=group_name))
        session.commit()
    except Exception as e:
        session.rollback()
        logging.error(f"Error creating search term group: {str(e)}")

def delete_search_term_group(session, group_id):
    try:
        group = session.query(SearchTermGroup).get(group_id)
        if group:
            session.query(SearchTerm).filter(SearchTerm.group_id == group_id).update({SearchTerm.group_id: None})
            session.delete(group)
            session.commit()
    except Exception as e:
        session.rollback()
        logging.error(f"Error deleting search term group: {str(e)}")

def ai_automation_loop(session, log_container, leads_container):
    automation_logs, total_search_terms, total_emails_sent = [], 0, 0
    while st.session_state.get('automation_status', False):
        try:
            log_container.info("Starting automation cycle")
            kb_info = get_knowledge_base_info(session, get_active_project_id())
            if not kb_info:
                log_container.warning("Knowledge Base not found. Skipping cycle.")
                time.sleep(3600)
                continue
            base_terms = [term.term for term in session.query(SearchTerm).filter_by(project_id=get_active_project_id()).all()]
            optimized_terms = generate_optimized_search_terms(session, base_terms, kb_info)
            st.subheader("Optimized Search Terms")
            st.write(", ".join(optimized_terms))

            total_search_terms = len(optimized_terms)
            progress_bar = st.progress(0, key="progress_bar")
            for idx, term in enumerate(optimized_terms):
                results = manual_search(session, [term], 10, ignore_previously_fetched=True)
                new_leads = []
                for res in results['results']:
                    lead = save_lead(session, res['Email'], url=res['URL'])
                    if lead:
                        new_leads.append((lead.id, lead.email))
                if new_leads:
                    template = session.query(EmailTemplate).filter_by(project_id=get_active_project_id()).first()
                    if template:
                        from_email = kb_info.get('contact_email') or 'hello@indosy.com'
                        reply_to = kb_info.get('contact_email') or 'eugproductions@gmail.com'
                        logs, sent_count = bulk_send_emails(session, template.id, from_email, reply_to, [{'Email': email} for _, email in new_leads])
                        automation_logs.extend(logs)
                        total_emails_sent += sent_count
                leads_container.text_area("New Leads Found", "\n".join([email for _, email in new_leads]), height=200)
                progress_bar.progress((idx + 1) / len(optimized_terms))
            st.success(f"Automation cycle completed. Total search terms: {total_search_terms}, Total emails sent: {total_emails_sent}")
            time.sleep(3600)
        except Exception as e:
            log_container.error(f"Critical error in automation cycle: {str(e)}")
            time.sleep(300)
    log_container.info("Automation stopped")
    st.session_state.automation_logs = automation_logs
    st.session_state.total_leads_found = total_search_terms
    st.session_state.total_emails_sent = total_emails_sent

def openai_chat_completion(messages, temperature=0.7, function_name=None, lead_id=None, email_campaign_id=None):
    with db_session() as session:
        general_settings = session.query(Settings).filter_by(setting_type='general').first()
        if not general_settings or 'openai_api_key' not in general_settings.value:
            st.error("OpenAI API key not set. Please configure it in the settings.")
            return None

        client = OpenAI(api_key=general_settings.value['openai_api_key'])
        model = general_settings.value.get('openai_model', "gpt-4o-mini")

    try:
        response = client.chat.completions.create(
            model=model,
            messages=messages,
            temperature=temperature
        )
        result = response.choices[0].message.content
        with db_session() as session:
            log_ai_request(session, function_name, messages, result, lead_id, email_campaign_id, model)
        
        try:
            return json.loads(result)
        except json.JSONDecodeError:
            return result
    except Exception as e:
        st.error(f"Error in OpenAI API call: {str(e)}")
        with db_session() as session:
            log_ai_request(session, function_name, messages, str(e), lead_id, email_campaign_id, model)
        return None

def log_ai_request(session, function_name, prompt, response, lead_id=None, email_campaign_id=None, model_used=None):
    session.add(AIRequestLog(
        function_name=function_name,
        prompt=json.dumps(prompt),
        response=json.dumps(response) if response else None,
        lead_id=lead_id,
        email_campaign_id=email_campaign_id,
        model_used=model_used
    ))
    session.commit()

def save_lead(session, email, first_name=None, last_name=None, company=None, job_title=None, phone=None, url=None, search_term_id=None, created_at=None):
    try:
        existing_lead = session.query(Lead).filter_by(email=email).first()
        if existing_lead:
            for attr in ['first_name', 'last_name', 'company', 'job_title', 'phone', 'created_at']:
                if locals()[attr]: setattr(existing_lead, attr, locals()[attr])
            lead = existing_lead
        else:
            lead = Lead(email=email, first_name=first_name, last_name=last_name, company=company, job_title=job_title, phone=phone, created_at=created_at or datetime.utcnow())
            session.add(lead)
        session.flush()
        lead_source = LeadSource(lead_id=lead.id, url=url, search_term_id=search_term_id)
        session.add(lead_source)
        campaign_lead = CampaignLead(campaign_id=get_active_campaign_id(), lead_id=lead.id, status="Not Contacted", created_at=datetime.utcnow())
        session.add(campaign_lead)
        session.commit()
        return lead
    except Exception as e:
        logging.error(f"Error saving lead: {str(e)}")
        session.rollback()
        return None

def save_lead_source(session, lead_id, search_term_id, url, http_status, scrape_duration, page_title=None, meta_description=None, content=None, tags=None, phone_numbers=None):
    session.add(LeadSource(lead_id=lead_id, search_term_id=search_term_id, url=url, http_status=http_status, scrape_duration=scrape_duration, page_title=page_title or get_page_title(url), meta_description=meta_description or get_page_description(url), content=content or extract_visible_text(BeautifulSoup(requests.get(url).text, 'html.parser')), tags=tags, phone_numbers=phone_numbers))
    session.commit()

def get_page_title(url):
    try:
        response = requests.get(url, timeout=10)
        soup = BeautifulSoup(response.text, 'html.parser')
        title = soup.title.string if soup.title else "No title found"
        return title.strip()
    except Exception as e:
        logging.error(f"Error getting page title for {url}: {str(e)}")
        return "Error fetching title"

def extract_visible_text(soup):
    for script in soup(["script", "style"]):
        script.extract()
    text = soup.get_text()
    lines = (line.strip() for line in text.splitlines())
    chunks = (phrase.strip() for line in lines for phrase in line.split("  "))
    return ' '.join(chunk for chunk in chunks if chunk)

def log_search_term_effectiveness(session, term, total_results, valid_leads, blogs_found, directories_found):
    session.add(SearchTermEffectiveness(term=term, total_results=total_results, valid_leads=valid_leads, irrelevant_leads=total_results - valid_leads, blogs_found=blogs_found, directories_found=directories_found))
    session.commit()

get_active_project_id = lambda: st.session_state.get('active_project_id', 1)
get_active_campaign_id = lambda: st.session_state.get('active_campaign_id', 1)
set_active_project_id = lambda project_id: st.session_state.__setitem__('active_project_id', project_id)
set_active_campaign_id = lambda campaign_id: st.session_state.__setitem__('active_campaign_id', campaign_id)

def add_or_get_search_term(session, term, campaign_id, created_at=None):
    search_term = session.query(SearchTerm).filter_by(term=term, campaign_id=campaign_id).first()
    if not search_term:
        search_term = SearchTerm(term=term, campaign_id=campaign_id, created_at=created_at or datetime.utcnow())
        session.add(search_term)
        session.commit()
        session.refresh(search_term)
    return search_term.id

def fetch_campaigns(session):
    return [f"{camp.id}: {camp.campaign_name}" for camp in session.query(Campaign).all()]

def fetch_projects(session):
    return [f"{project.id}: {project.project_name}" for project in session.query(Project).all()]

def fetch_email_templates(session):
    return [f"{t.id}: {t.template_name}" for t in session.query(EmailTemplate).all()]

def create_or_update_email_template(session, template_name, subject, body_content, template_id=None, is_ai_customizable=False, created_at=None, language='ES'):
    template = session.query(EmailTemplate).filter_by(id=template_id).first() if template_id else EmailTemplate(template_name=template_name, subject=subject, body_content=body_content, is_ai_customizable=is_ai_customizable, campaign_id=get_active_campaign_id(), created_at=created_at or datetime.utcnow())
    if template_id: template.template_name, template.subject, template.body_content, template.is_ai_customizable = template_name, subject, body_content, is_ai_customizable
    template.language = language
    session.add(template)
    session.commit()
    return template.id

safe_datetime_compare = lambda date1, date2: False if date1 is None or date2 is None else date1 > date2

def fetch_leads(session, template_id, send_option, specific_email, selected_terms, exclude_previously_contacted):
    try:
        query = session.query(Lead)
        if send_option == "Specific Email":
            query = query.filter(Lead.email == specific_email)
        elif send_option in ["Leads from Chosen Search Terms", "Leads from Search Term Groups"] and selected_terms:
            query = query.join(LeadSource).join(SearchTerm).filter(SearchTerm.term.in_(selected_terms))
        
        if exclude_previously_contacted:
            subquery = session.query(EmailCampaign.lead_id).filter(EmailCampaign.sent_at.isnot(None)).subquery()
            query = query.outerjoin(subquery, Lead.id == subquery.c.lead_id).filter(subquery.c.lead_id.is_(None))
        
        return [{"Email": lead.email, "ID": lead.id} for lead in query.all()]
    except Exception as e:
        logging.error(f"Error fetching leads: {str(e)}")
        return []

def update_display(container, items, title, item_key):
    container.markdown(
        f"""
        <style>
            .container {{
            max-height: 400px;
            overflow-y: auto;
            border: 1px solid rgba(49, 51, 63, 0.2);
            border-radius: 0.25rem;
            padding: 1rem;
            background-color: rgba(49, 51, 63, 0.1);
        }}
        .entry {{
            margin-bottom: 0.5rem;
            padding: 0.5rem;
            background-color: rgba(255, 255, 255, 0.1);
            border-radius: 0.25rem;
            }}
        </style>
        <div class="container">
            <h4>{title} ({len(items)})</h4>
            {"".join(f'<div class="entry">{item[item_key]}</div>' for item in items[-20:])}
        </div>
        """,
        unsafe_allow_html=True
    )

def get_domain_from_url(url): return urlparse(url).netloc

def manual_search_page():
    st.title("Manual Search")
    
    # Initialize form state
    form_id = 'manual_search_form'
    if form_id not in st.session_state:
        st.session_state[form_id] = {
            'search_terms': [],
            'num_results': 10,
            'enable_email_sending': True,
            'ignore_previously_fetched': True,
            'shuffle_keywords': True,
            'optimize_english': False,
            'optimize_spanish': False,
            'language': "ES",
            'email_templates': [],
            'email_settings': []
        }

    col1, col2 = st.columns([2, 1])
    
    with col1:
        # Use st_tags without on_change parameter
        search_terms = st_tags(
            label='Enter search terms:',
            text='Press enter to add more',
            value=st.session_state[form_id]['search_terms'],
            suggestions=st.session_state.get('recent_searches', []),
            maxtags=10,
            key=f"search_terms_{form_id}"
        )
        # Update session state after the component
        st.session_state[form_id]['search_terms'] = search_terms
        
        # Use regular slider for num_results
        num_results = st.slider(
            "Results per term", 
            1, 500, 
            value=st.session_state[form_id]['num_results'],
            key=f"num_results_{form_id}"
        )
        st.session_state[form_id]['num_results'] = num_results

    with col2:
        # Use session state for checkboxes
        enable_email_sending = st.checkbox(
            "Enable email sending",
            value=st.session_state[form_id]['enable_email_sending'],
            key='enable_email'
        )
        st.session_state[form_id]['enable_email_sending'] = enable_email_sending

        ignore_previously_fetched = st.checkbox(
            "Ignore fetched domains",
            value=st.session_state[form_id]['ignore_previously_fetched'],
            key='ignore_fetched'
        )
        st.session_state[form_id]['ignore_previously_fetched'] = ignore_previously_fetched

        shuffle_keywords_option = st.checkbox(
            "Shuffle Keywords",
            value=st.session_state[form_id]['shuffle_keywords'],
            key='shuffle'
        )
        st.session_state[form_id]['shuffle_keywords'] = shuffle_keywords_option

        optimize_english = st.checkbox(
            "Optimize (English)",
            value=st.session_state[form_id]['optimize_english'],
            key='opt_en'
        )
        st.session_state[form_id]['optimize_english'] = optimize_english

        optimize_spanish = st.checkbox(
            "Optimize (Spanish)",
            value=st.session_state[form_id]['optimize_spanish'],
            key='opt_es'
        )
        st.session_state[form_id]['optimize_spanish'] = optimize_spanish

    if enable_email_sending:
        if not st.session_state[form_id]['email_templates']:
            st.error("No email templates available. Please create a template first.")
            return
        if not st.session_state[form_id]['email_settings']:
            st.error("No email settings available. Please add email settings first.")
            return

        col3, col4 = st.columns(2)
        with col3:
            email_template = st.selectbox(
                "Email Template",
                options=st.session_state[form_id]['email_templates'],
                format_func=lambda x: x.split(":")[1].strip(),
                key="template_select"
            )
            st.session_state[form_id]['email_template'] = email_template

        with col4:
            email_setting_option = st.selectbox(
                "From Email",
                options=st.session_state[form_id]['email_settings'],
                format_func=lambda x: f"{x['name']} ({x['email']})",
                key='email_setting'
            )
            if email_setting_option:
                from_email = email_setting_option['email']
                reply_to = st.text_input(
                    "Reply To",
                    value=email_setting_option['email'],
                    key='reply_to'
                )
                st.session_state[form_id]['from_email'] = from_email
                st.session_state[form_id]['reply_to'] = reply_to
            else:
                st.error("No email setting selected. Please select an email setting.")
                return

    # Only show search results if search has been performed
    if 'search_results' not in st.session_state:
        st.session_state.search_results = None

    if st.button("Search", key='search_button'):
        if not search_terms:
            st.warning("Enter at least one search term.")
            return

        progress_bar = st.progress(0, key="progress_bar")
        status_text = st.empty()
        email_status = st.empty()
        results = []
        leads_container = st.empty()
        leads_found, emails_sent = [], []
        log_container = st.empty()

        for i, term in enumerate(search_terms):
            status_text.text(f"Searching: '{term}' ({i + 1}/{len(search_terms)})")

            with db_session() as session:
                term_results = manual_search(
                    session, [term], num_results,
                    ignore_previously_fetched,
                    optimize_english, optimize_spanish,
                    shuffle_keywords_option, language,
                    enable_email_sending, log_container,
                    from_email if enable_email_sending else None,
                    reply_to if enable_email_sending else None,
                    email_template if enable_email_sending else None
                )
                results.extend(term_results['results'])
                leads_found.extend([f"{res['Email']} - {res['Company']}" for res in term_results['results'])
                if enable_email_sending:
                    template = session.query(EmailTemplate).filter_by(id=int(email_template.split(":")[0])).first()
                    for result in term_results['results']:
                        if not result or 'Email' not in result or not is_valid_email(result['Email']):
                            status_text.text(f"Skipping invalid result or email: {result.get('Email') if result else 'None'}")
                            continue
                        wrapped_content = wrap_email_body(template.body_content)
                        response, tracking_id = send_email_ses(session, from_email, result['Email'], template.subject, wrapped_content, reply_to=reply_to)
                        if response:
                            update_log(log_container, f"Sent email to: {result['Email']}", 'email_sent')
                            save_email_campaign(session, result['Email'], template.id, 'Sent', datetime.utcnow(), template.subject, response['MessageId'], wrapped_content)
                            emails_sent.append(f"{result['Email']} - {result['Company']}")
                        else:
                            update_log(log_container, f"Failed to send email to: {result['Email']}", 'error')
                            save_email_campaign(session, result['Email'], template.id, 'Failed', datetime.utcnow(), template.subject, None, wrapped_content)
                leads_container.dataframe(pd.DataFrame({"Leads Found": leads_found, "Emails Sent": emails_sent + [""] * (len(leads_found) - len(emails_sent))}))
            progress_bar.progress((i + 1) / len(search_terms))

        # Store results in session state
        st.session_state.search_results = results

    # Display results if they exist
    if st.session_state.search_results:
        st.subheader("Search Results")
        st.dataframe(pd.DataFrame(st.session_state.search_results))

        if st.session_state[form_id]['enable_email_sending']:
            st.subheader("Email Sending Results")
            emails_sent = [r.get('email_status', '') for r in st.session_state.search_results]
            success_rate = sum(1 for status in emails_sent if status == 'sent') / len(emails_sent) if emails_sent else 0
            st.metric("Email Sending Success Rate", f"{success_rate:.2%}")

        st.download_button(
            label="Download CSV",
            data=pd.DataFrame(st.session_state.search_results).to_csv(index=False).encode('utf-8'),
            file_name="search_results.csv",
            mime="text/csv",
        )

def fetch_search_terms_with_lead_count(session):
    query = (session.query(
        SearchTerm.term,
        func.count(distinct(Lead.id)).label('lead_count'),
        func.count(distinct(EmailCampaign.id)).label('email_count')
    )
    .join(LeadSource, SearchTerm.id == LeadSource.search_term_id)
    .join(Lead, LeadSource.lead_id == Lead.id)
    .outerjoin(EmailCampaign, Lead.id == EmailCampaign.lead_id)
    .group_by(SearchTerm.term))
    
    return pd.DataFrame(
        query.all(), 
        columns=['Term', 'Lead Count', 'Email Count']
    )

def ai_automation_loop(session, log_container, leads_container):
    automation_logs, total_search_terms, total_emails_sent = [], 0, 0
    while st.session_state.get('automation_status', False):
        try:
            log_container.info("Starting automation cycle")
            kb_info = get_knowledge_base_info(session, get_active_project_id())
            if not kb_info:
                log_container.warning("Knowledge Base not found. Skipping cycle.")
                time.sleep(3600)
                continue
            base_terms = [term.term for term in session.query(SearchTerm).filter_by(project_id=get_active_project_id()).all()]
            optimized_terms = generate_optimized_search_terms(session, base_terms, kb_info)
            st.subheader("Optimized Search Terms")
            st.write(", ".join(optimized_terms))

            total_search_terms = len(optimized_terms)
            progress_bar = st.progress(0, key="progress_bar")
            for idx, term in enumerate(optimized_terms):
                results = manual_search(session, [term], 10, ignore_previously_fetched=True)
                new_leads = []
                for res in results['results']:
                    lead = save_lead(session, res['Email'], url=res['URL'])
                    if lead:
                        new_leads.append((lead.id, lead.email))
                if new_leads:
                    template = session.query(EmailTemplate).filter_by(project_id=get_active_project_id()).first()
                    if template:
                        from_email = kb_info.get('contact_email') or 'hello@indosy.com'
                        reply_to = kb_info.get('contact_email') or 'eugproductions@gmail.com'
                        logs, sent_count = bulk_send_emails(session, template.id, from_email, reply_to, [{'Email': email} for _, email in new_leads])
                        automation_logs.extend(logs)
                        total_emails_sent += sent_count
                leads_container.text_area("New Leads Found", "\n".join([email for _, email in new_leads]), height=200)
                progress_bar.progress((idx + 1) / len(optimized_terms))
            st.success(f"Automation cycle completed. Total search terms: {total_search_terms}, Total emails sent: {total_emails_sent}")
            time.sleep(3600)
        except Exception as e:
            log_container.error(f"Critical error in automation cycle: {str(e)}")
            time.sleep(300)
    log_container.info("Automation stopped")
    st.session_state.automation_logs = automation_logs
    st.session_state.total_leads_found = total_search_terms
    st.session_state.total_emails_sent = total_emails_sent

# Make sure all database operations are performed within a session context
def get_knowledge_base_info(session, project_id):
    kb_info = session.query(KnowledgeBase).filter_by(project_id=project_id).first()
    return kb_info.to_dict() if kb_info else None

def shuffle_keywords(term):
    words = term.split()
    random.shuffle(words)
    return ' '.join(words)

def get_page_description(html_content):
    soup = BeautifulSoup(html_content, 'html.parser')
    meta_desc = soup.find('meta', attrs={'name': 'description'})
    return meta_desc['content'] if meta_desc else "No description found"

def is_valid_email(email):
    if email is None: return False
    invalid_patterns = [
        r".*\.(png|jpg|jpeg|gif|css|js)$",
        r"^(nr|bootstrap|jquery|core|icon-|noreply)@.*",
        r"^(email|info|contact|support|hello|hola|hi|salutations|greetings|inquiries|questions)@.*",
        r"^email@email\.com$",
        r".*@example\.com$",
        r".*@.*\.(png|jpg|jpeg|gif|css|js|jpga|PM|HL)$"
    ]
    typo_domains = ["gmil.com", "gmal.com", "gmaill.com", "gnail.com"]
    if any(re.match(pattern, email, re.IGNORECASE) for pattern in invalid_patterns): return False
    if any(email.lower().endswith(f"@{domain}") for domain in typo_domains): return False
    try: validate_email(email); return True
    except EmailNotValidError: return False

def remove_invalid_leads(session):
    invalid_leads = session.query(Lead).filter(
        ~Lead.email.op('~')(r'^[a-zA-Z0-9._%+-]+@[a-zA-Z0-9.-]+\.[a-zA-Z]{2,}$') |
        Lead.email.op('~')(r'.*\.(png|jpg|jpeg|gif|css|js)$') |
        Lead.email.op('~')(r'^(nr|bootstrap|jquery|core|icon-|noreply)@.*') |
        Lead.email == 'email@email.com' |
        Lead.email.like('%@example.com') |
        Lead.email.op('~')(r'.*@.*\.(png|jpg|jpeg|gif|css|js|jpga|PM|HL)$') |
        Lead.email.like('%@gmil.com') |
        Lead.email.like('%@gmal.com') |
        Lead.email.like('%@gmaill.com') |
        Lead.email.like('%@gnail.com')
    ).all()

    for lead in invalid_leads:
        session.query(LeadSource).filter(LeadSource.lead_id == lead.id).delete()
        session.delete(lead)

    session.commit()
    return len(invalid_leads)

def perform_quick_scan(session):
    with st.spinner("Performing quick scan..."):
        terms = session.query(SearchTerm).order_by(func.random()).limit(3).all()
        email_setting = fetch_email_settings(session)[0] if fetch_email_settings(session) else None
        from_email = email_setting['email'] if email_setting else None
        reply_to = from_email
        email_template = session.query(EmailTemplate).first()
        res = manual_search(session, [term.term for term in terms], 10, True, False, False, True, "EN", True, st.empty(), from_email, reply_to, f"{email_template.id}: {email_template.template_name}" if email_template else None)
    st.success(f"Quick scan completed! Found {len(res['results'])} new leads.")
    return {"new_leads": len(res['results']), "terms_used": [term.term for term in terms]}

def bulk_send_emails(session, template_id, from_email, reply_to, leads, progress_bar=None, status_text=None, results=None, log_container=None):
    template = session.query(EmailTemplate).filter_by(id=template_id).first()
    if not template:
        logging.error(f"Email template with ID {template_id} not found.")
        return [], 0

    email_subject = template.subject
    email_content = template.body_content

    logs, sent_count = [], 0
    total_leads = len(leads)

    for index, lead in enumerate(leads):
        try:
            validate_email(lead['Email'])
            response, tracking_id = send_email_ses(session, from_email, lead['Email'], email_subject, email_content, reply_to=reply_to)
            if response:
                status = 'sent'
                message_id = response.get('MessageId', f"sent-{uuid.uuid4()}")
                sent_count += 1
                log_message = f"✅ Email sent to: {lead['Email']}"
            else:
                status = 'failed'
                message_id = f"failed-{uuid.uuid4()}"
                log_message = f"❌ Failed to send email to: {lead['Email']}"
            
            save_email_campaign(session, lead['Email'], template_id, status, datetime.utcnow(), email_subject, message_id, email_content)
            logs.append(log_message)

            if progress_bar:
                progress_bar.progress((index + 1) / total_leads)
            if status_text:
                status_text.text(f"Processed {index + 1}/{total_leads} leads")
            if results is not None:
                results.append({"Email": lead['Email'], "Status": status})

            if log_container:
                log_container.text(log_message)

        except EmailNotValidError:
            log_message = f"❌ Invalid email address: {lead['Email']}"
            logs.append(log_message)
        except Exception as e:
            error_message = f"Error sending email to {lead['Email']}: {str(e)}"
            logging.error(error_message)
            save_email_campaign(session, lead['Email'], template_id, 'failed', datetime.utcnow(), email_subject, f"error-{uuid.uuid4()}", email_content)
            logs.append(f"❌ Error sending email to: {lead['Email']} (Error: {str(e)})")

    return logs, sent_count

def view_campaign_logs():
    st.header("Email Logs")
    with db_session() as session:
        logs = fetch_all_email_logs(session)
        if logs.empty:
            st.info("No email logs found.")
        else:
            st.write(f"Total emails sent: {len(logs)}")
            st.write(f"Success rate: {(logs['Status'] == 'sent').mean():.2%}")

            col1, col2 = st.columns(2)
            with col1:
                start_date = st.date_input("Start Date", value=logs['Sent At'].min().date())
            with col2:
                end_date = st.date_input("End Date", value=logs['Sent At'].max().date())

            filtered_logs = logs[(logs['Sent At'].dt.date >= start_date) & (logs['Sent At'].dt.date <= end_date)]

            search_term = st.text_input("Search by email or subject")
            if search_term:
                filtered_logs = filtered_logs[filtered_logs['Email'].str.contains(search_term, case=False) | 
                                              filtered_logs['Subject'].str.contains(search_term, case=False)]

            col1, col2, col3 = st.columns(3)
            with col1:
                st.metric("Emails Sent", len(filtered_logs))
            with col2:
                st.metric("Unique Recipients", filtered_logs['Email'].nunique())
            with col3:
                st.metric("Success Rate", f"{(filtered_logs['Status'] == 'sent').mean():.2%}")

            daily_counts = filtered_logs.resample('D', on='Sent At')['Email'].count()
            st.bar_chart(daily_counts)

            st.subheader("Detailed Email Logs")
            for _, log in filtered_logs.iterrows():
                with st.expander(f"{log['Sent At'].strftime('%Y-%m-%d %H:%M:%S')} - {log['Email']} - {log['Status']}"):
                    st.write(f"**Subject:** {log['Subject']}")
                    st.write(f"**Content Preview:** {log['Content'][:100]}...")
                    if st.button("View Full Email", key=f"view_email_{log['ID']}"):
                        st.components.v1.html(wrap_email_body(log['Content']), height=400, scrolling=True)
                    if log['Status'] != 'sent':
                        st.error(f"Status: {log['Status']}")

            logs_per_page = 20
            total_pages = (len(filtered_logs) - 1) // logs_per_page + 1
            page = st.number_input("Page", min_value=1, max_value=total_pages, value=1)
            start_idx = (page - 1) * logs_per_page
            end_idx = start_idx + logs_per_page

            st.table(filtered_logs.iloc[start_idx:end_idx][['Sent At', 'Email', 'Subject', 'Status']])

            if st.button("Export Logs to CSV"):
                csv = filtered_logs.to_csv(index=False)
                st.download_button(
                    label="Download CSV",
                    data=csv,
                    file_name="email_logs.csv",
                    mime="text/csv"
                )

def fetch_all_email_logs(session):
    try:
        email_campaigns = session.query(EmailCampaign).join(Lead).join(EmailTemplate).options(joinedload(EmailCampaign.lead), joinedload(EmailCampaign.template)).order_by(EmailCampaign.sent_at.desc()).all()
        return pd.DataFrame({
            'ID': [ec.id for ec in email_campaigns],
            'Sent At': [ec.sent_at for ec in email_campaigns],
            'Email': [ec.lead.email for ec in email_campaigns],
            'Template': [ec.template.template_name for ec in email_campaigns],
            'Subject': [ec.customized_subject or "No subject" for ec in email_campaigns],
            'Content': [ec.customized_content or "No content" for ec in email_campaigns],
            'Status': [ec.status for ec in email_campaigns],
            'Message ID': [ec.message_id or "No message ID" for ec in email_campaigns],
            'Campaign ID': [ec.campaign_id for ec in email_campaigns],
            'Lead Name': [f"{ec.lead.first_name or ''} {ec.lead.last_name or ''}".strip() or "Unknown" for ec in email_campaigns],
            'Lead Company': [ec.lead.company or "Unknown" for ec in email_campaigns]
        })
    except SQLAlchemyError as e:
        logging.error(f"Database error in fetch_all_email_logs: {str(e)}")
        return pd.DataFrame()

def update_lead(session, lead_id, updated_data):
    try:
        lead = session.query(Lead).filter(Lead.id == lead_id).first()
        if lead:
            for key, value in updated_data.items():
                setattr(lead, key, value)
            return True
    except SQLAlchemyError as e:
        logging.error(f"Error updating lead {lead_id}: {str(e)}")
        session.rollback()
    return False

def delete_lead(session, lead_id):
    try:
        lead = session.query(Lead).filter(Lead.id == lead_id).first()
        if lead:
            session.delete(lead)
            return True
    except SQLAlchemyError as e:
        logging.error(f"Error deleting lead {lead_id}: {str(e)}")
        session.rollback()
    return False

def is_valid_email(email):
    try:
        validate_email(email)
        return True
    except EmailNotValidError:
        return False




def view_leads_page():
    st.title("Lead Management Dashboard")
    
    # Initialize pagination state
    if 'leads_page' not in st.session_state:
        st.session_state.leads_page = 1
    if 'leads_per_page' not in st.session_state:
        st.session_state.leads_per_page = 20
    
    with db_session() as session:
        if 'leads' not in st.session_state or st.button("Refresh Leads"):
            st.session_state.leads = fetch_leads_with_sources(session)
            
        if st.session_state.leads.empty:
            st.info("No leads available. Start by adding some leads to your campaigns.")
            return

    # Add filters before table
    col1, col2, col3 = st.columns(3)
    with col1:
        status_filter = st.multiselect("Email Status", ["sent", "opened", "clicked", "bounced", "failed"])
    with col2:
        date_range = st.date_input("Date Range", [])
    with col3:
        source_filter = st.multiselect("Lead Source", ["Manual Search", "Import", "API"])
    
    # Fix pagination
    if not st.session_state.leads.empty:
        total_pages = len(st.session_state.leads) // st.session_state.leads_per_page + 1
        page_number = st.number_input("Page", min_value=1, max_value=total_pages, value=1)
        
        # Add bulk actions
        selected_leads = st.multiselect("Select Leads", st.session_state.leads['Email'].tolist())
        if selected_leads:
            action = st.selectbox("Bulk Action", ["Delete", "Export", "Send Email"])

    if not st.session_state.leads.empty:
        total_leads = len(st.session_state.leads)
        contacted_leads = len(st.session_state.leads[st.session_state.leads['Last Contact'].notna()])
        conversion_rate = (st.session_state.leads['Last Email Status'] == 'sent').mean()

        st.columns(3)[0].metric("Total Leads", f"{total_leads:,}")
        st.columns(3)[1].metric("Contacted Leads", f"{contacted_leads:,}")
        st.columns(3)[2].metric("Conversion Rate", f"{conversion_rate:.2%}")

        st.subheader("Leads Table")
        search_term = st.text_input("Search leads by email, name, company, or source")
        filtered_leads = st.session_state.leads[st.session_state.leads.apply(lambda row: search_term.lower() in str(row).lower(), axis=1)]

        leads_per_page = 20
        start_idx = (page_number - 1) * leads_per_page
        end_idx = start_idx + leads_per_page

        edited_df = st.data_editor(
            filtered_leads.iloc[start_idx:end_idx],
            column_config={
                "ID": st.column_config.NumberColumn("ID", disabled=True),
                "Email": st.column_config.TextColumn("Email"),
                "First Name": st.column_config.TextColumn("First Name"),
                "Last Name": st.column_config.TextColumn("Last Name"),
                "Company": st.column_config.TextColumn("Company"),
                "Job Title": st.column_config.TextColumn("Job Title"),
                "Source": st.column_config.TextColumn("Source", disabled=True),
                "Last Contact": st.column_config.DatetimeColumn("Last Contact", disabled=True),
                "Last Email Status": st.column_config.TextColumn("Last Email Status", disabled=True),
                "Delete": st.column_config.CheckboxColumn("Delete")
            },
            disabled=["ID", "Source", "Last Contact", "Last Email Status"],
            hide_index=True,
            num_rows="dynamic"
        )

        if st.form_submit_button("Save Changes", type="primary"):
            for index, row in edited_df.iterrows():
                if row['Delete']:
                    if delete_lead_and_sources(session, row['ID']):
                        st.success(f"Deleted lead: {row['Email']}")
                else:
                    updated_data = {k: row[k] for k in ['Email', 'First Name', 'Last Name', 'Company', 'Job Title']}
                    if update_lead(session, row['ID'], updated_data):
                        st.success(f"Updated lead: {row['Email']}")
            st.rerun()

        st.download_button(
            "Export Filtered Leads to CSV",
            filtered_leads.to_csv(index=False).encode('utf-8'),
            "exported_leads.csv",
            "text/csv"
        )

        st.subheader("Lead Growth")
        if 'Created At' in st.session_state.leads.columns:
            lead_growth = st.session_state.leads.groupby(pd.to_datetime(st.session_state.leads['Created At']).dt.to_period('M')).size().cumsum()
            st.line_chart(lead_growth)
        else:
            st.warning("Created At data is not available for lead growth chart.")

        st.subheader("Email Campaign Performance")
        email_status_counts = st.session_state.leads['Last Email Status'].value_counts()
        st.plotly_chart(px.pie(
            values=email_status_counts.values,
            names=email_status_counts.index,
            title="Distribution of Email Statuses"
        ), use_container_width=True)

def fetch_leads_with_sources(session):
    try:
        query = session.query(Lead, func.string_agg(LeadSource.url, ', ').label('sources'), func.max(EmailCampaign.sent_at).label('last_contact'), func.string_agg(EmailCampaign.status, ', ').label('email_statuses')).outerjoin(LeadSource).outerjoin(EmailCampaign).group_by(Lead.id)
        return pd.DataFrame([{**{k: getattr(lead, k) for k in ['id', 'email', 'first_name', 'last_name', 'company', 'job_title', 'created_at']}, 'Source': sources, 'Last Contact': last_contact, 'Last Email Status': email_statuses.split(', ')[-1] if email_statuses else 'Not Contacted', 'Delete': False} for lead, sources, last_contact, email_statuses in query.all()])
    except SQLAlchemyError as e:
        logging.error(f"Database error in fetch_leads_with_sources: {str(e)}")
        return pd.DataFrame()

def fetch_search_terms_with_lead_count(session):
    query = (session.query(SearchTerm.term, 
                           func.count(distinct(Lead.id)).label('lead_count'),
                           func.count(distinct(EmailCampaign.id)).label('email_count'))
             .join(LeadSource, SearchTerm.id == LeadSource.search_term_id)
             .join(Lead, LeadSource.lead_id == Lead.id)
             .outerjoin(EmailCampaign, Lead.id == EmailCampaign.lead_id)
             .group_by(SearchTerm.term))
    df = pd.DataFrame(query.all(), columns=['Term', 'Lead Count', 'Email Count'])
    return df

def add_search_term(session, term, campaign_id):
    try:
        new_term = SearchTerm(term=term, campaign_id=campaign_id, created_at=datetime.utcnow())
        session.add(new_term)
        session.commit()
        return new_term.id
    except SQLAlchemyError as e:
        session.rollback()
        logging.error(f"Error adding search term: {str(e)}")
        raise

def update_search_term_group(session, group_id, updated_terms):
    try:
        current_term_ids = set(int(term.split(":")[0]) for term in updated_terms)
        existing_terms = session.query(SearchTerm).filter(SearchTerm.group_id == group_id).all()
        for term in existing_terms:
            term.group_id = None if term.id not in current_term_ids else group_id
        for term_str in updated_terms:
            term = session.query(SearchTerm).get(int(term_str.split(":")[0]))
            if term: term.group_id = group_id
        session.commit()
    except Exception as e:
        session.rollback()
        logging.error(f"Error in update_search_term_group: {str(e)}")

def add_new_search_term(session, new_term, campaign_id, group_for_new_term):
    try:
        group_id = (int(group_for_new_term.split(":")[0]) 
                   if group_for_new_term != "None" 
                   else None)
        
        new_search_term = SearchTerm(
            term=new_term,
            campaign_id=campaign_id,
            created_at=datetime.utcnow(),
            group_id=group_id
        )
        session.add(new_search_term)
        session.commit()
        return new_search_term.id
    except Exception as e:
        session.rollback()
        logging.error(f"Error adding search term: {str(e)}")

def ai_group_search_terms(session, ungrouped_terms):
    existing_groups = session.query(SearchTermGroup).all()
    
    prompt = f"""
    Categorize these search terms into existing groups or suggest new ones:
    {', '.join([term.term for term in ungrouped_terms])}

    Existing groups: {', '.join([group.name for group in existing_groups])}

    Respond with a JSON object: {{group_name: [term1, term2, ...]}}
    """

    messages = [
        {"role": "system", "content": "You're an AI that categorizes search terms for lead generation. Be concise and efficient."},
        {"role": "user", "content": prompt}
    ]

    response = openai_chat_completion(messages, function_name="ai_group_search_terms")

    return response if isinstance(response, dict) else {}

def update_search_term_groups(session, grouped_terms):
    for group_name, terms in grouped_terms.items():
        group = session.query(SearchTermGroup).filter_by(name=group_name).first()
        if not group:
            group = SearchTermGroup(name=group_name)
            session.add(group)
            session.flush()
        
        for term in terms:
            search_term = session.query(SearchTerm).filter_by(term=term).first()
            if search_term:
                search_term.group_id = group.id

    session.commit()

def create_search_term_group(session, group_name):
    try:
        new_group = SearchTermGroup(name=group_name)
        session.add(new_group)
        session.commit()
    except Exception as e:
        session.rollback()
        logging.error(f"Error creating search term group: {str(e)}")

def delete_search_term_group(session, group_id):
    try:
        group = session.query(SearchTermGroup).get(group_id)
        if group:
            # Set group_id to None for all search terms in this group
            session.query(SearchTerm).filter(SearchTerm.group_id == group_id).update({SearchTerm.group_id: None})
            session.delete(group)
    except Exception as e:
        session.rollback()
        logging.error(f"Error deleting search term group: {str(e)}")

def ai_automation_loop(session, log_container, leads_container):
    automation_logs, total_search_terms, total_emails_sent = [], 0, 0
    while st.session_state.get('automation_status', False):
        try:
            log_container.info("Starting automation cycle")
            kb_info = get_knowledge_base_info(session, get_active_project_id())
            if not kb_info:
                log_container.warning("Knowledge Base not found. Skipping cycle.")
                time.sleep(3600)
                continue
            base_terms = [term.term for term in session.query(SearchTerm).filter_by(project_id=get_active_project_id()).all()]
            optimized_terms = generate_optimized_search_terms(session, base_terms, kb_info)
            st.subheader("Optimized Search Terms")
            st.write(", ".join(optimized_terms))

            total_search_terms = len(optimized_terms)
            progress_bar = st.progress(0)
            for idx, term in enumerate(optimized_terms):
                results = manual_search(session, [term], 10, ignore_previously_fetched=True)
                new_leads = []
                for res in results['results']:
                    lead = save_lead(session, res['Email'], url=res['URL'])
                    if lead:
                        new_leads.append((lead.id, lead.email))
                if new_leads:
                    template = session.query(EmailTemplate).filter_by(project_id=get_active_project_id()).first()
                    if template:
                        from_email = kb_info.get('contact_email') or 'hello@indosy.com'
                        reply_to = kb_info.get('contact_email') or 'eugproductions@gmail.com'
                        logs, sent_count = bulk_send_emails(session, template.id, from_email, reply_to, [{'Email': email} for _, email in new_leads])
                        automation_logs.extend(logs)
                        total_emails_sent += sent_count
                leads_container.text_area("New Leads Found", "\n".join([email for _, email in new_leads]), height=200)
                progress_bar.progress((idx + 1) / len(optimized_terms))
            st.success(f"Automation cycle completed. Total search terms: {total_search_terms}, Total emails sent: {total_emails_sent}")
            time.sleep(3600)
        except Exception as e:
            log_container.error(f"Critical error in automation cycle: {str(e)}")
            time.sleep(300)
    log_container.info("Automation stopped")
    st.session_state.automation_logs = automation_logs
    st.session_state.total_leads_found = total_search_terms
    st.session_state.total_emails_sent = total_emails_sent

def openai_chat_completion(messages, temperature=0.7, function_name=None, lead_id=None, email_campaign_id=None):
    with db_session() as session:
        general_settings = session.query(Settings).filter_by(setting_type='general').first()
        if not general_settings or 'openai_api_key' not in general_settings.value:
            st.error("OpenAI API key not set. Please configure it in the settings.")
            return None

        client = OpenAI(api_key=general_settings.value['openai_api_key'])
        model = general_settings.value.get('openai_model', "gpt-4o-mini")

    try:
        response = client.chat.completions.create(
            model=model,
            messages=messages,
            temperature=temperature
        )
        result = response.choices[0].message.content
        with db_session() as session:
            log_ai_request(session, function_name, messages, result, lead_id, email_campaign_id, model)
        
        try:
            return json.loads(result)
        except json.JSONDecodeError:
            return result
    except Exception as e:
        st.error(f"Error in OpenAI API call: {str(e)}")
        with db_session() as session:
            log_ai_request(session, function_name, messages, str(e), lead_id, email_campaign_id, model)
        return None

def log_ai_request(session, function_name, prompt, response, lead_id=None, email_campaign_id=None, model_used=None):
    session.add(AIRequestLog(
        function_name=function_name,
        prompt=json.dumps(prompt),
        response=json.dumps(response) if response else None,
        lead_id=lead_id,
        email_campaign_id=email_campaign_id,
        model_used=model_used
    ))
    session.commit()

def save_lead(session, email, first_name=None, last_name=None, company=None, job_title=None, phone=None, url=None, search_term_id=None, created_at=None):
    try:
        existing_lead = session.query(Lead).filter_by(email=email).first()
        if existing_lead:
            for attr in ['first_name', 'last_name', 'company', 'job_title', 'phone', 'created_at']:
                if locals()[attr]: setattr(existing_lead, attr, locals()[attr])
            lead = existing_lead
        else:
            lead = Lead(email=email, first_name=first_name, last_name=last_name, company=company, job_title=job_title, phone=phone, created_at=created_at or datetime.utcnow())
            session.add(lead)
        session.flush()
        lead_source = LeadSource(lead_id=lead.id, url=url, search_term_id=search_term_id)
        session.add(lead_source)
        campaign_lead = CampaignLead(campaign_id=get_active_campaign_id(), lead_id=lead.id, status="Not Contacted", created_at=datetime.utcnow())
        session.add(campaign_lead)
        session.commit()
        return lead
    except Exception as e:
        logging.error(f"Error saving lead: {str(e)}")
        session.rollback()
        return None

def save_lead_source(session, lead_id, search_term_id, url, http_status, scrape_duration, page_title=None, meta_description=None, content=None, tags=None, phone_numbers=None):
    session.add(LeadSource(lead_id=lead_id, search_term_id=search_term_id, url=url, http_status=http_status, scrape_duration=scrape_duration, page_title=page_title or get_page_title(url), meta_description=meta_description or get_page_description(url), content=content or extract_visible_text(BeautifulSoup(requests.get(url).text, 'html.parser')), tags=tags, phone_numbers=phone_numbers))
    session.commit()

def get_page_title(url):
    try:
        response = requests.get(url, timeout=10)
        soup = BeautifulSoup(response.text, 'html.parser')
        title = soup.title.string if soup.title else "No title found"
        return title.strip()
    except Exception as e:
        logging.error(f"Error getting page title for {url}: {str(e)}")
        return "Error fetching title"

def extract_visible_text(soup):
    for script in soup(["script", "style"]):
        script.extract()
    text = soup.get_text()
    lines = (line.strip() for line in text.splitlines())
    chunks = (phrase.strip() for line in lines for phrase in line.split("  "))
    return ' '.join(chunk for chunk in chunks if chunk)

def log_search_term_effectiveness(session, term, total_results, valid_leads, blogs_found, directories_found):
    session.add(SearchTermEffectiveness(term=term, total_results=total_results, valid_leads=valid_leads, irrelevant_leads=total_results - valid_leads, blogs_found=blogs_found, directories_found=directories_found))
    session.commit()

get_active_project_id = lambda: st.session_state.get('active_project_id', 1)
get_active_campaign_id = lambda: st.session_state.get('active_campaign_id', 1)
set_active_project_id = lambda project_id: st.session_state.__setitem__('active_project_id', project_id)
set_active_campaign_id = lambda campaign_id: st.session_state.__setitem__('active_campaign_id', campaign_id)

def add_or_get_search_term(session, term, campaign_id, created_at=None):
    search_term = session.query(SearchTerm).filter_by(term=term, campaign_id=campaign_id).first()
    if not search_term:
        search_term = SearchTerm(term=term, campaign_id=campaign_id, created_at=created_at or datetime.utcnow())
        session.add(search_term)
        session.commit()
        session.refresh(search_term)
    return search_term.id

def fetch_campaigns(session):
    return [f"{camp.id}: {camp.campaign_name}" for camp in session.query(Campaign).all()]

def fetch_projects(session):
    return [f"{project.id}: {project.project_name}" for project in session.query(Project).all()]

def fetch_email_templates(session):
    return [f"{t.id}: {t.template_name}" for t in session.query(EmailTemplate).all()]

def create_or_update_email_template(session, template_name, subject, body_content, template_id=None, is_ai_customizable=False, created_at=None, language='ES'):
    template = session.query(EmailTemplate).filter_by(id=template_id).first() if template_id else EmailTemplate(template_name=template_name, subject=subject, body_content=body_content, is_ai_customizable=is_ai_customizable, campaign_id=get_active_campaign_id(), created_at=created_at or datetime.utcnow())
    if template_id: template.template_name, template.subject, template.body_content, template.is_ai_customizable = template_name, subject, body_content, is_ai_customizable
    template.language = language
    session.add(template)
    session.commit()
    return template.id

safe_datetime_compare = lambda date1, date2: False if date1 is None or date2 is None else date1 > date2

def fetch_leads(session, template_id, send_option, specific_email, selected_terms, exclude_previously_contacted):
    try:
        query = session.query(Lead)
        if send_option == "Specific Email":
            query = query.filter(Lead.email == specific_email)
        elif send_option in ["Leads from Chosen Search Terms", "Leads from Search Term Groups"] and selected_terms:
            query = query.join(LeadSource).join(SearchTerm).filter(SearchTerm.term.in_(selected_terms))
        
        if exclude_previously_contacted:
            subquery = session.query(EmailCampaign.lead_id).filter(EmailCampaign.sent_at.isnot(None)).subquery()
            query = query.outerjoin(subquery, Lead.id == subquery.c.lead_id).filter(subquery.c.lead_id.is_(None))
        
        return [{"Email": lead.email, "ID": lead.id} for lead in query.all()]
    except Exception as e:
        logging.error(f"Error fetching leads: {str(e)}")
        return []

def update_display(container, items, title, item_key):
    container.markdown(
        f"""
        <style>
            .container {{
            max-height: 400px;
            overflow-y: auto;
            border: 1px solid rgba(49, 51, 63, 0.2);
            border-radius: 0.25rem;
            padding: 1rem;
            background-color: rgba(49, 51, 63, 0.1);
        }}
        .entry {{
            margin-bottom: 0.5rem;
            padding: 0.5rem;
            background-color: rgba(255, 255, 255, 0.1);
            border-radius: 0.25rem;
            }}
        </style>
        <div class="container">
            <h4>{title} ({len(items)})</h4>
            {"".join(f'<div class="entry">{item[item_key]}</div>' for item in items[-20:])}
        </div>
        """,
        unsafe_allow_html=True
    )

def get_domain_from_url(url): return urlparse(url).netloc

def manual_search_page():
    st.title("Manual Search")
<<<<<<< HEAD
    
    # Initialize form state
    form_id = 'manual_search_form'
    if form_id not in st.session_state:
        st.session_state[form_id] = {
            'search_terms': [],
            'num_results': 10,
            'enable_email_sending': True,
            'ignore_previously_fetched': True,
            'shuffle_keywords': True,
            'optimize_english': False,
            'optimize_spanish': False,
            'language': "ES",
            'email_templates': [],
            'email_settings': []
        }
=======

    with db_session() as session:
        # Fetch recent searches within the session
        recent_searches = session.query(SearchTerm).order_by(SearchTerm.created_at.desc()).limit(5).all()
        # Materialize the terms within the session
        recent_search_terms = [term.term for term in recent_searches]
        
        email_templates = fetch_email_templates(session)
        email_settings = fetch_email_settings(session)
>>>>>>> 43fda4a3

    col1, col2 = st.columns([2, 1])

    with col1:
        search_terms = st_tags(
            label='Enter search terms:',
            text='Press enter to add more',
            value=recent_search_terms,
            suggestions=['software engineer', 'data scientist', 'product manager'],
            maxtags=10,
<<<<<<< HEAD
            key=f"search_terms_{form_id}"
        )
        # Update session state after the component
        st.session_state[form_id]['search_terms'] = search_terms
        
        # Use regular slider for num_results
        num_results = st.slider(
            "Results per term", 
            1, 500, 
            value=st.session_state[form_id]['num_results'],
            key=f"num_results_{form_id}"
=======
            key='search_terms_input'
>>>>>>> 43fda4a3
        )
        num_results = st.slider("Results per term", 1, 500, 10)

    with col2:
<<<<<<< HEAD
        # Use session state for checkboxes
        enable_email_sending = st.checkbox(
            "Enable email sending",
            value=st.session_state[form_id]['enable_email_sending'],
            key='enable_email'
        )
        st.session_state[form_id]['enable_email_sending'] = enable_email_sending

        ignore_previously_fetched = st.checkbox(
            "Ignore fetched domains",
            value=st.session_state[form_id]['ignore_previously_fetched'],
            key='ignore_fetched'
        )
        st.session_state[form_id]['ignore_previously_fetched'] = ignore_previously_fetched

        shuffle_keywords_option = st.checkbox(
            "Shuffle Keywords",
            value=st.session_state[form_id]['shuffle_keywords'],
            key='shuffle'
        )
        st.session_state[form_id]['shuffle_keywords'] = shuffle_keywords_option

        optimize_english = st.checkbox(
            "Optimize (English)",
            value=st.session_state[form_id]['optimize_english'],
            key='opt_en'
        )
        st.session_state[form_id]['optimize_english'] = optimize_english

        optimize_spanish = st.checkbox(
            "Optimize (Spanish)",
            value=st.session_state[form_id]['optimize_spanish'],
            key='opt_es'
        )
        st.session_state[form_id]['optimize_spanish'] = optimize_spanish
=======
        enable_email_sending = st.checkbox("Enable email sending", value=True)
        ignore_previously_fetched = st.checkbox("Ignore fetched domains", value=True)
        shuffle_keywords_option = st.checkbox("Shuffle Keywords", value=True)
        optimize_english = st.checkbox("Optimize (English)", value=False)
        optimize_spanish = st.checkbox("Optimize (Spanish)", value=False)
        language = st.selectbox("Select Language", options=["ES", "EN"], index=0)
>>>>>>> 43fda4a3

    if enable_email_sending:
        if not email_templates:
            st.error("No email templates available. Please create a template first.")
            return
        if not email_settings:
            st.error("No email settings available. Please add email settings first.")
            return

        col3, col4 = st.columns(2)
        with col3:
            email_template = st.selectbox("Email template", options=email_templates, format_func=lambda x: x.split(":")[1].strip())
        with col4:
            email_setting_option = st.selectbox("From Email", options=email_settings, format_func=lambda x: f"{x['name']} ({x['email']})")
            if email_setting_option:
                from_email = email_setting_option['email']
                reply_to = st.text_input("Reply To", email_setting_option['email'])
            else:
                st.error("No email setting selected. Please select an email setting.")
                return

    if st.button("Search"):
        if not search_terms:
            return st.warning("Enter at least one search term.")

        progress_bar = st.progress(0)
        status_text = st.empty()
        email_status = st.empty()
        results = []

        leads_container = st.empty()
        leads_found, emails_sent = [], []

        # Create a single log container for all search terms
        log_container = st.empty()

        for i, term in enumerate(search_terms):
            status_text.text(f"Searching: '{term}' ({i+1}/{len(search_terms)})")

            with db_session() as session:
                term_results = manual_search(session, [term], num_results, ignore_previously_fetched, optimize_english, optimize_spanish, shuffle_keywords_option, language, enable_email_sending, log_container, from_email, reply_to, email_template)
                results.extend(term_results['results'])
<<<<<<< HEAD
                leads_found.extend([f"{res['Email']} - {res['Company']}" for res in term_results['results'])
=======

                leads_found.extend([f"{res['Email']} - {res['Company']}" for res in term_results['results']])

>>>>>>> 43fda4a3
                if enable_email_sending:
                    template = session.query(EmailTemplate).filter_by(id=int(email_template.split(":")[0])).first()
                    for result in term_results['results']:
                        if not result or 'Email' not in result or not is_valid_email(result['Email']):
                            status_text.text(f"Skipping invalid result or email: {result.get('Email') if result else 'None'}")
                            continue
                        wrapped_content = wrap_email_body(template.body_content)
                        response, tracking_id = send_email_ses(session, from_email, result['Email'], template.subject, wrapped_content, reply_to=reply_to)
                        if response:
                            save_email_campaign(session, result['Email'], template.id, 'sent', datetime.utcnow(), template.subject, response.get('MessageId', 'Unknown'), template.body_content)
                            emails_sent.append(f"✅ {result['Email']}")
                            status_text.text(f"Email sent to: {result['Email']}")
                        else:
                            save_email_campaign(session, result['Email'], template.id, 'failed', datetime.utcnow(), template.subject, None, template.body_content)
                            emails_sent.append(f"❌ {result['Email']}")
                            status_text.text(f"Failed to send email to: {result['Email']}")

            leads_container.dataframe(pd.DataFrame({"Leads Found": leads_found, "Emails Sent": emails_sent + [""] * (len(leads_found) - len(emails_sent))}))
            progress_bar.progress((i + 1) / len(search_terms))

        # Display final results
        st.subheader("Search Results")
        st.dataframe(pd.DataFrame(results))

        if enable_email_sending:
            st.subheader("Email Sending Results")
            success_rate = sum(1 for email in emails_sent if email.startswith("✅")) / len(emails_sent) if emails_sent else 0
            st.metric("Email Sending Success Rate", f"{success_rate:.2%}")

        st.download_button(
            label="Download CSV",
            data=pd.DataFrame(results).to_csv(index=False).encode('utf-8'),
            file_name="search_results.csv",
            mime="text/csv",
        )

# Update other functions that might be accessing detached objects

def fetch_search_terms_with_lead_count(session):
    query = (session.query(SearchTerm.term, 
                           func.count(distinct(Lead.id)).label('lead_count'),
                           func.count(distinct(EmailCampaign.id)).label('email_count'))
             .join(LeadSource, SearchTerm.id == LeadSource.search_term_id)
             .join(Lead, LeadSource.lead_id == Lead.id)
             .outerjoin(EmailCampaign, Lead.id == EmailCampaign.lead_id)
             .group_by(SearchTerm.term))
    df = pd.DataFrame(query.all(), columns=['Term', 'Lead Count', 'Email Count'])
    return df

def ai_automation_loop(session, log_container, leads_container):
    automation_logs, total_search_terms, total_emails_sent = [], 0, 0
    while st.session_state.get('automation_status', False):
        try:
            log_container.info("Starting automation cycle")
            kb_info = get_knowledge_base_info(session, get_active_project_id())
            if not kb_info:
                log_container.warning("Knowledge Base not found. Skipping cycle.")
                time.sleep(3600)
                continue
            base_terms = [term.term for term in session.query(SearchTerm).filter_by(project_id=get_active_project_id()).all()]
            optimized_terms = generate_optimized_search_terms(session, base_terms, kb_info)
            st.subheader("Optimized Search Terms")
            st.write(", ".join(optimized_terms))

            total_search_terms = len(optimized_terms)
            progress_bar = st.progress(0)
            for idx, term in enumerate(optimized_terms):
                results = manual_search(session, [term], 10, ignore_previously_fetched=True)
                new_leads = []
                for res in results['results']:
                    lead = save_lead(session, res['Email'], url=res['URL'])
                    if lead:
                        new_leads.append((lead.id, lead.email))
                if new_leads:
                    template = session.query(EmailTemplate).filter_by(project_id=get_active_project_id()).first()
                    if template:
                        from_email = kb_info.get('contact_email') or 'hello@indosy.com'
                        reply_to = kb_info.get('contact_email') or 'eugproductions@gmail.com'
                        logs, sent_count = bulk_send_emails(session, template.id, from_email, reply_to, [{'Email': email} for _, email in new_leads])
                        automation_logs.extend(logs)
                        total_emails_sent += sent_count
                leads_container.text_area("New Leads Found", "\n".join([email for _, email in new_leads]), height=200)
                progress_bar.progress((idx + 1) / len(optimized_terms))
            st.success(f"Automation cycle completed. Total search terms: {total_search_terms}, Total emails sent: {total_emails_sent}")
            time.sleep(3600)
        except Exception as e:
            log_container.error(f"Critical error in automation cycle: {str(e)}")
            time.sleep(300)
    log_container.info("Automation stopped")
    st.session_state.automation_logs = automation_logs
    st.session_state.total_leads_found = total_search_terms
    st.session_state.total_emails_sent = total_emails_sent

# Make sure all database operations are performed within a session context
def get_knowledge_base_info(session, project_id):
    kb_info = session.query(KnowledgeBase).filter_by(project_id=project_id).first()
    return kb_info.to_dict() if kb_info else None

def shuffle_keywords(term):
    words = term.split()
    random.shuffle(words)
    return ' '.join(words)

def get_page_description(html_content):
    soup = BeautifulSoup(html_content, 'html.parser')
    meta_desc = soup.find('meta', attrs={'name': 'description'})
    return meta_desc['content'] if meta_desc else "No description found"

def is_valid_email(email):
    if email is None: return False
    invalid_patterns = [
        r".*\.(png|jpg|jpeg|gif|css|js)$",
        r"^(nr|bootstrap|jquery|core|icon-|noreply)@.*",
        r"^(email|info|contact|support|hello|hola|hi|salutations|greetings|inquiries|questions)@.*",
        r"^email@email\.com$",
        r".*@example\.com$",
        r".*@.*\.(png|jpg|jpeg|gif|css|js|jpga|PM|HL)$"
    ]
    typo_domains = ["gmil.com", "gmal.com", "gmaill.com", "gnail.com"]
    if any(re.match(pattern, email, re.IGNORECASE) for pattern in invalid_patterns): return False
    if any(email.lower().endswith(f"@{domain}") for domain in typo_domains): return False
    try: validate_email(email); return True
    except EmailNotValidError: return False

def remove_invalid_leads(session):
    invalid_leads = session.query(Lead).filter(
        ~Lead.email.op('~')(r'^[a-zA-Z0-9._%+-]+@[a-zA-Z0-9.-]+\.[a-zA-Z]{2,}$') |
        Lead.email.op('~')(r'.*\.(png|jpg|jpeg|gif|css|js)$') |
        Lead.email.op('~')(r'^(nr|bootstrap|jquery|core|icon-|noreply)@.*') |
        Lead.email == 'email@email.com' |
        Lead.email.like('%@example.com') |
        Lead.email.op('~')(r'.*@.*\.(png|jpg|jpeg|gif|css|js|jpga|PM|HL)$') |
        Lead.email.like('%@gmil.com') |
        Lead.email.like('%@gmal.com') |
        Lead.email.like('%@gmaill.com') |
        Lead.email.like('%@gnail.com')
    ).all()

    for lead in invalid_leads:
        session.query(LeadSource).filter(LeadSource.lead_id == lead.id).delete()
        session.delete(lead)

    session.commit()
    return len(invalid_leads)

def perform_quick_scan(session):
    with st.spinner("Performing quick scan..."):
        terms = session.query(SearchTerm).order_by(func.random()).limit(3).all()
        email_setting = fetch_email_settings(session)[0] if fetch_email_settings(session) else None
        from_email = email_setting['email'] if email_setting else None
        reply_to = from_email
        email_template = session.query(EmailTemplate).first()
        res = manual_search(session, [term.term for term in terms], 10, True, False, False, True, "EN", True, st.empty(), from_email, reply_to, f"{email_template.id}: {email_template.template_name}" if email_template else None)
    st.success(f"Quick scan completed! Found {len(res['results'])} new leads.")
    return {"new_leads": len(res['results']), "terms_used": [term.term for term in terms]}

def bulk_send_emails(session, template_id, from_email, reply_to, leads, progress_bar=None, status_text=None, results=None, log_container=None):
    template = session.query(EmailTemplate).filter_by(id=template_id).first()
    if not template:
        logging.error(f"Email template with ID {template_id} not found.")
        return [], 0

    email_subject = template.subject
    email_content = template.body_content

    logs, sent_count = [], 0
    total_leads = len(leads)

    for index, lead in enumerate(leads):
        try:
            validate_email(lead['Email'])
            response, tracking_id = send_email_ses(session, from_email, lead['Email'], email_subject, email_content, reply_to=reply_to)
            if response:
                status = 'sent'
                message_id = response.get('MessageId', f"sent-{uuid.uuid4()}")
                sent_count += 1
                log_message = f"✅ Email sent to: {lead['Email']}"
            else:
                status = 'failed'
                message_id = f"failed-{uuid.uuid4()}"
                log_message = f"❌ Failed to send email to: {lead['Email']}"
            
            save_email_campaign(session, lead['Email'], template_id, status, datetime.utcnow(), email_subject, message_id, email_content)
            logs.append(log_message)

            if progress_bar:
                progress_bar.progress((index + 1) / total_leads)
            if status_text:
                status_text.text(f"Processed {index + 1}/{total_leads} leads")
            if results is not None:
                results.append({"Email": lead['Email'], "Status": status})

            if log_container:
                log_container.text(log_message)

        except EmailNotValidError:
            log_message = f"❌ Invalid email address: {lead['Email']}"
            logs.append(log_message)
        except Exception as e:
            error_message = f"Error sending email to {lead['Email']}: {str(e)}"
            logging.error(error_message)
            save_email_campaign(session, lead['Email'], template_id, 'failed', datetime.utcnow(), email_subject, f"error-{uuid.uuid4()}", email_content)
            logs.append(f"❌ Error sending email to: {lead['Email']} (Error: {str(e)})")

    return logs, sent_count

def view_campaign_logs():
    st.header("Email Logs")
    with db_session() as session:
        logs = fetch_all_email_logs(session)
        if logs.empty:
            st.info("No email logs found.")
        else:
            st.write(f"Total emails sent: {len(logs)}")
            st.write(f"Success rate: {(logs['Status'] == 'sent').mean():.2%}")

            col1, col2 = st.columns(2)
            with col1:
                start_date = st.date_input("Start Date", value=logs['Sent At'].min().date())
            with col2:
                end_date = st.date_input("End Date", value=logs['Sent At'].max().date())

            filtered_logs = logs[(logs['Sent At'].dt.date >= start_date) & (logs['Sent At'].dt.date <= end_date)]

            search_term = st.text_input("Search by email or subject")
            if search_term:
                filtered_logs = filtered_logs[filtered_logs['Email'].str.contains(search_term, case=False) | 
                                              filtered_logs['Subject'].str.contains(search_term, case=False)]

            col1, col2, col3 = st.columns(3)
            with col1:
                st.metric("Emails Sent", len(filtered_logs))
            with col2:
                st.metric("Unique Recipients", filtered_logs['Email'].nunique())
            with col3:
                st.metric("Success Rate", f"{(filtered_logs['Status'] == 'sent').mean():.2%}")

            daily_counts = filtered_logs.resample('D', on='Sent At')['Email'].count()
            st.bar_chart(daily_counts)

            st.subheader("Detailed Email Logs")
            for _, log in filtered_logs.iterrows():
                with st.expander(f"{log['Sent At'].strftime('%Y-%m-%d %H:%M:%S')} - {log['Email']} - {log['Status']}"):
                    st.write(f"**Subject:** {log['Subject']}")
                    st.write(f"**Content Preview:** {log['Content'][:100]}...")
                    if st.button("View Full Email", key=f"view_email_{log['ID']}"):
                        st.components.v1.html(wrap_email_body(log['Content']), height=400, scrolling=True)
                    if log['Status'] != 'sent':
                        st.error(f"Status: {log['Status']}")

            logs_per_page = 20
            total_pages = (len(filtered_logs) - 1) // logs_per_page + 1
            page = st.number_input("Page", min_value=1, max_value=total_pages, value=1)
            start_idx = (page - 1) * logs_per_page
            end_idx = start_idx + logs_per_page

            st.table(filtered_logs.iloc[start_idx:end_idx][['Sent At', 'Email', 'Subject', 'Status']])

            if st.button("Export Logs to CSV"):
                csv = filtered_logs.to_csv(index=False)
                st.download_button(
                    label="Download CSV",
                    data=csv,
                    file_name="email_logs.csv",
                    mime="text/csv"
                )

def fetch_all_email_logs(session):
    try:
        email_campaigns = session.query(EmailCampaign).join(Lead).join(EmailTemplate).options(joinedload(EmailCampaign.lead), joinedload(EmailCampaign.template)).order_by(EmailCampaign.sent_at.desc()).all()
        return pd.DataFrame({
            'ID': [ec.id for ec in email_campaigns],
            'Sent At': [ec.sent_at for ec in email_campaigns],
            'Email': [ec.lead.email for ec in email_campaigns],
            'Template': [ec.template.template_name for ec in email_campaigns],
            'Subject': [ec.customized_subject or "No subject" for ec in email_campaigns],
            'Content': [ec.customized_content or "No content" for ec in email_campaigns],
            'Status': [ec.status for ec in email_campaigns],
            'Message ID': [ec.message_id or "No message ID" for ec in email_campaigns],
            'Campaign ID': [ec.campaign_id for ec in email_campaigns],
            'Lead Name': [f"{ec.lead.first_name or ''} {ec.lead.last_name or ''}".strip() or "Unknown" for ec in email_campaigns],
            'Lead Company': [ec.lead.company or "Unknown" for ec in email_campaigns]
        })
    except SQLAlchemyError as e:
        logging.error(f"Database error in fetch_all_email_logs: {str(e)}")
        return pd.DataFrame()

def update_lead(session, lead_id, updated_data):
    try:
        lead = session.query(Lead).filter(Lead.id == lead_id).first()
        if lead:
            for key, value in updated_data.items():
                setattr(lead, key, value)
            return True
    except SQLAlchemyError as e:
        logging.error(f"Error updating lead {lead_id}: {str(e)}")
        session.rollback()
    return False

def delete_lead(session, lead_id):
    try:
        lead = session.query(Lead).filter(Lead.id == lead_id).first()
        if lead:
            session.delete(lead)
            return True
    except SQLAlchemyError as e:
        logging.error(f"Error deleting lead {lead_id}: {str(e)}")
        session.rollback()
    return False

def is_valid_email(email):
    try:
        validate_email(email)
        return True
    except EmailNotValidError:
        return False



def view_leads_page():
    st.title("Lead Management Dashboard")
    
    # Initialize pagination state
    if 'leads_page' not in st.session_state:
        st.session_state.leads_page = 1
    if 'leads_per_page' not in st.session_state:
        st.session_state.leads_per_page = 20
    
    with db_session() as session:
        if 'leads' not in st.session_state or st.button("Refresh Leads"):
            st.session_state.leads = fetch_leads_with_sources(session)
            
        if st.session_state.leads.empty:
            st.info("No leads available. Start by adding some leads to your campaigns.")
            return

    # Add filters before table
    col1, col2, col3 = st.columns(3)
    with col1:
        status_filter = st.multiselect("Email Status", ["sent", "opened", "clicked", "bounced", "failed"])
    with col2:
        date_range = st.date_input("Date Range", [])
    with col3:
        source_filter = st.multiselect("Lead Source", ["Manual Search", "Import", "API"])
    
    # Fix pagination
    if not st.session_state.leads.empty:
        total_pages = len(st.session_state.leads) // st.session_state.leads_per_page + 1
        page_number = st.number_input("Page", min_value=1, max_value=total_pages, value=1)
        
        # Add bulk actions
        selected_leads = st.multiselect("Select Leads", st.session_state.leads['Email'].tolist())
        if selected_leads:
            action = st.selectbox("Bulk Action", ["Delete", "Export", "Send Email"])

    if not st.session_state.leads.empty:
        total_leads = len(st.session_state.leads)
        contacted_leads = len(st.session_state.leads[st.session_state.leads['Last Contact'].notna()])
        conversion_rate = (st.session_state.leads['Last Email Status'] == 'sent').mean()

        st.columns(3)[0].metric("Total Leads", f"{total_leads:,}")
        st.columns(3)[1].metric("Contacted Leads", f"{contacted_leads:,}")
        st.columns(3)[2].metric("Conversion Rate", f"{conversion_rate:.2%}")

        st.subheader("Leads Table")
        search_term = st.text_input("Search leads by email, name, company, or source")
        filtered_leads = st.session_state.leads[st.session_state.leads.apply(lambda row: search_term.lower() in str(row).lower(), axis=1)]

        leads_per_page = 20
        start_idx = (page_number - 1) * leads_per_page
        end_idx = start_idx + leads_per_page

        edited_df = st.data_editor(
            filtered_leads.iloc[start_idx:end_idx],
            column_config={
                "ID": st.column_config.NumberColumn("ID", disabled=True),
                "Email": st.column_config.TextColumn("Email"),
                "First Name": st.column_config.TextColumn("First Name"),
                "Last Name": st.column_config.TextColumn("Last Name"),
                "Company": st.column_config.TextColumn("Company"),
                "Job Title": st.column_config.TextColumn("Job Title"),
                "Source": st.column_config.TextColumn("Source", disabled=True),
                "Last Contact": st.column_config.DatetimeColumn("Last Contact", disabled=True),
                "Last Email Status": st.column_config.TextColumn("Last Email Status", disabled=True),
                "Delete": st.column_config.CheckboxColumn("Delete")
            },
            disabled=["ID", "Source", "Last Contact", "Last Email Status"],
            hide_index=True,
            num_rows="dynamic"
        )

        if st.form_submit_button("Save Changes", type="primary"):
            for index, row in edited_df.iterrows():
                if row['Delete']:
                    if delete_lead_and_sources(session, row['ID']):
                        st.success(f"Deleted lead: {row['Email']}")
                else:
                    updated_data = {k: row[k] for k in ['Email', 'First Name', 'Last Name', 'Company', 'Job Title']}
                    if update_lead(session, row['ID'], updated_data):
                        st.success(f"Updated lead: {row['Email']}")
            st.rerun()

<<<<<<< HEAD
        st.download_button(
            "Export Filtered Leads to CSV",
            filtered_leads.to_csv(index=False).encode('utf-8'),
            "exported_leads.csv",
            "text/csv"
        )
=======
            if st.button("Save Changes", type="primary"):
                for index, row in edited_df.iterrows():
                    if row['Delete']:
                        if delete_lead_and_sources(session, row['ID']):
                            st.success(f"Deleted lead: {row['Email']}")
                    else:
                        updated_data = {k: row[k] for k in ['Email', 'First Name', 'Last Name', 'Company', 'Job Title']}
                        if update_lead(session, row['ID'], updated_data):
                            st.success(f"Updated lead: {row['Email']}")
                st.rerun()

            st.download_button(
                "Export Filtered Leads to CSV",
                filtered_leads.to_csv(index=False).encode('utf-8'),
                "exported_leads.csv",
                "text/csv"
            )
>>>>>>> 43fda4a3

        st.subheader("Lead Growth")
        if 'Created At' in st.session_state.leads.columns:
            lead_growth = st.session_state.leads.groupby(pd.to_datetime(st.session_state.leads['Created At']).dt.to_period('M')).size().cumsum()
            st.line_chart(lead_growth)
        else:
            st.warning("Created At data is not available for lead growth chart.")

        st.subheader("Email Campaign Performance")
        email_status_counts = st.session_state.leads['Last Email Status'].value_counts()
        st.plotly_chart(px.pie(
            values=email_status_counts.values,
            names=email_status_counts.index,
            title="Distribution of Email Statuses"
        ), use_container_width=True)

def fetch_leads_with_sources(session):
    try:
        query = session.query(Lead, func.string_agg(LeadSource.url, ', ').label('sources'), func.max(EmailCampaign.sent_at).label('last_contact'), func.string_agg(EmailCampaign.status, ', ').label('email_statuses')).outerjoin(LeadSource).outerjoin(EmailCampaign).group_by(Lead.id)
        return pd.DataFrame([{**{k: getattr(lead, k) for k in ['id', 'email', 'first_name', 'last_name', 'company', 'job_title', 'created_at']}, 'Source': sources, 'Last Contact': last_contact, 'Last Email Status': email_statuses.split(', ')[-1] if email_statuses else 'Not Contacted', 'Delete': False} for lead, sources, last_contact, email_statuses in query.all()])
    except SQLAlchemyError as e:
        logging.error(f"Database error in fetch_leads_with_sources: {str(e)}")
        return pd.DataFrame()

def fetch_search_terms_with_lead_count(session):
    query = (session.query(SearchTerm.term, 
                           func.count(distinct(Lead.id)).label('lead_count'),
                           func.count(distinct(EmailCampaign.id)).label('email_count'))
             .join(LeadSource, SearchTerm.id == LeadSource.search_term_id)
             .join(Lead, LeadSource.lead_id == Lead.id)
             .outerjoin(EmailCampaign, Lead.id == EmailCampaign.lead_id)
             .group_by(SearchTerm.term))
    df = pd.DataFrame(query.all(), columns=['Term', 'Lead Count', 'Email Count'])
    return df

def add_search_term(session, term, campaign_id):
    try:
        new_term = SearchTerm(term=term, campaign_id=campaign_id, created_at=datetime.utcnow())
        session.add(new_term)
        session.commit()
        return new_term.id
    except SQLAlchemyError as e:
        session.rollback()
        logging.error(f"Error adding search term: {str(e)}")
        raise

def get_active_campaign_id():
    return st.session_state.get('active_campaign_id', 1)

def search_terms_page():
    st.markdown("<h1 style='text-align: center; color: #1E88E5;'>Search Terms Dashboard</h1>", unsafe_allow_html=True)
    with db_session() as session:
        search_terms_df = fetch_search_terms_with_lead_count(session)
        if not search_terms_df.empty:
            st.columns(3)[0].metric("Total Search Terms", len(search_terms_df))
            st.columns(3)[1].metric("Total Leads", search_terms_df['Lead Count'].sum())
            st.columns(3)[2].metric("Total Emails Sent", search_terms_df['Email Count'].sum())
            
            tab1, tab2, tab3, tab4, tab5 = st.tabs(["Search Term Groups", "Performance", "Add New Term", "AI Grouping", "Manage Groups"])
            
            with tab1:
                groups = session.query(SearchTermGroup).all()
                groups.append("Ungrouped")
                for group in groups:
                    with st.expander(group.name if isinstance(group, SearchTermGroup) else group, expanded=True):
                        group_id = group.id if isinstance(group, SearchTermGroup) else None
                        terms = session.query(SearchTerm).filter(SearchTerm.group_id == group_id).all() if group_id else session.query(SearchTerm).filter(SearchTerm.group_id == None).all()
                        updated_terms = st_tags(
                            label="",
                            text="Add or remove terms",
                            value=[f"{term.id}: {term.term}" for term in terms],
                            suggestions=[term for term in search_terms_df['Term'] if term not in [f"{t.id}: {t.term}" for t in terms]],
                            key=f"group_{group_id}"
                        )
                        if st.button("Update", key=f"update_{group_id}"):
                            update_search_term_group(session, group_id, updated_terms)
                            st.success("Group updated successfully")
                            st.rerun()
            
            with tab2:
                col1, col2 = st.columns([3, 1])
                with col1:
                    chart_type = st.radio("Chart Type", ["Bar", "Pie"], horizontal=True)
                    fig = px.bar(search_terms_df.nlargest(10, 'Lead Count'), x='Term', y=['Lead Count', 'Email Count'], title='Top 10 Search Terms', labels={'value': 'Count', 'variable': 'Type'}, barmode='group') if chart_type == "Bar" else px.pie(search_terms_df, values='Lead Count', names='Term', title='Lead Distribution')
                    st.plotly_chart(fig, use_container_width=True)
                with col2:
                    st.dataframe(search_terms_df.nlargest(5, 'Lead Count')[['Term', 'Lead Count', 'Email Count']], use_container_width=True)
            
            with tab3:
                col1, col2, col3 = st.columns([2,1,1])
                new_term = col1.text_input("New Search Term")
                campaign_id = get_active_campaign_id()
                group_for_new_term = col2.selectbox("Assign to Group", ["None"] + [f"{g.id}: {g.name}" for g in groups if isinstance(g, SearchTermGroup)], format_func=lambda x: x.split(":")[1] if ":" in x else x)
                if col3.button("Add Term", use_container_width=True) and new_term:
                    add_new_search_term(session, new_term, campaign_id, group_for_new_term)
                    st.success(f"Added: {new_term}")
                    st.rerun()

            with tab4:
                st.subheader("AI-Powered Search Term Grouping")
                ungrouped_terms = session.query(SearchTerm).filter(SearchTerm.group_id == None).all()
                if ungrouped_terms:
                    st.write(f"Found {len(ungrouped_terms)} ungrouped search terms.")
                    if st.button("Group Ungrouped Terms with AI"):
                        with st.spinner("AI is grouping terms..."):
                            grouped_terms = ai_group_search_terms(session, ungrouped_terms)
                            update_search_term_groups(session, grouped_terms)
                            st.success("Search terms have been grouped successfully!")
                            st.rerun()
                else:
                    st.info("No ungrouped search terms found.")

            with tab5:
                st.subheader("Manage Search Term Groups")
                col1, col2 = st.columns(2)
                with col1:
                    new_group_name = st.text_input("New Group Name")
                    if st.button("Create New Group") and new_group_name:
                        create_search_term_group(session, new_group_name)
                        st.success(f"Created new group: {new_group_name}")
                        st.rerun()
                with col2:
                    group_to_delete = st.selectbox("Select Group to Delete", 
                                                   [f"{g.id}: {g.name}" for g in groups if isinstance(g, SearchTermGroup)],
                                                   format_func=lambda x: x.split(":")[1])
                    if st.button("Delete Group") and group_to_delete:
                        group_id = int(group_to_delete.split(":")[0])
                        delete_search_term_group(session, group_id)
                        st.success(f"Deleted group: {group_to_delete.split(':')[1]}")
                        st.rerun()

        else:
            st.info("No search terms available. Add some to your campaigns.")

def update_search_term_group(session, group_id, updated_terms):
    try:
        current_term_ids = set(int(term.split(":")[0]) for term in updated_terms)
        existing_terms = session.query(SearchTerm).filter(SearchTerm.group_id == group_id).all()
        
        for term in existing_terms:
            if term.id not in current_term_ids:
                term.group_id = None
        
        for term_str in updated_terms:
            term_id = int(term_str.split(":")[0])
            term = session.query(SearchTerm).get(term_id)
            if term:
                term.group_id = group_id
        
        session.commit()
    except Exception as e:
        session.rollback()
        logging.error(f"Error in update_search_term_group: {str(e)}")

def add_new_search_term(session, new_term, campaign_id, group_for_new_term):
    try:
        group_id = (int(group_for_new_term.split(":")[0]) 
                   if group_for_new_term != "None" 
                   else None)
        
        new_search_term = SearchTerm(
            term=new_term,
            campaign_id=campaign_id,
            created_at=datetime.utcnow(),
            group_id=group_id
        )
        session.add(new_search_term)
        session.commit()
        return new_search_term.id
    except Exception as e:
        session.rollback()
        logging.error(f"Error adding search term: {str(e)}")
        raise

def ai_group_search_terms(session, ungrouped_terms):
    existing_groups = session.query(SearchTermGroup).all()
    
    prompt = f"""
    Categorize these search terms into existing groups or suggest new ones:
    {', '.join([term.term for term in ungrouped_terms])}

    Existing groups: {', '.join([group.name for group in existing_groups])}

    Respond with a JSON object: {{group_name: [term1, term2, ...]}}
    """

    messages = [
        {"role": "system", "content": "You're an AI that categorizes search terms for lead generation. Be concise and efficient."},
        {"role": "user", "content": prompt}
    ]

    response = openai_chat_completion(messages, function_name="ai_group_search_terms")

    return response if isinstance(response, dict) else {}

def update_search_term_groups(session, grouped_terms):
    for group_name, terms in grouped_terms.items():
        group = session.query(SearchTermGroup).filter_by(name=group_name).first()
        if not group:
            group = SearchTermGroup(name=group_name)
            session.add(group)
            session.flush()
        
        for term in terms:
            search_term = session.query(SearchTerm).filter_by(term=term).first()
            if search_term:
                search_term.group_id = group.id

    session.commit()

def create_search_term_group(session, group_name):
    try:
        new_group = SearchTermGroup(name=group_name)
        session.add(new_group)
        session.commit()
    except Exception as e:
        session.rollback()
        logging.error(f"Error creating search term group: {str(e)}")

def delete_search_term_group(session, group_id):
    try:
        group = session.query(SearchTermGroup).get(group_id)
        if group:
            # Set group_id to None for all search terms in this group
            session.query(SearchTerm).filter(SearchTerm.group_id == group_id).update({SearchTerm.group_id: None})
            session.delete(group)
    except Exception as e:
        session.rollback()
        logging.error(f"Error deleting search term group: {str(e)}")


def email_templates_page():
    st.header("Email Templates")
    with db_session() as session:
        templates = session.query(EmailTemplate).all()
        with st.expander("Create New Template", expanded=False):
            new_template_name = st.text_input("Template Name", key="new_template_name")
            use_ai = st.checkbox("Use AI to generate template", key="use_ai")
            if use_ai:
                ai_prompt = st.text_area("Enter prompt for AI template generation", key="ai_prompt")
                use_kb = st.checkbox("Use Knowledge Base information", key="use_kb")
                if st.button("Generate Template", key="generate_ai_template"):
                    with st.spinner("Generating template..."):
                        kb_info = get_knowledge_base_info(session, get_active_project_id()) if use_kb else None
                        generated_template = generate_or_adjust_email_template(ai_prompt, kb_info)
                        new_template_subject = generated_template.get("subject", "AI Generated Subject")
                        new_template_body = generated_template.get("body", "")
                        
                        if new_template_name:
                            new_template = EmailTemplate(
                                template_name=new_template_name,
                                subject=new_template_subject,
                                body_content=new_template_body,
                                campaign_id=get_active_campaign_id()
                            )
                            session.add(new_template)
                            session.commit()
                            st.success("AI-generated template created and saved!")
                            templates = session.query(EmailTemplate).all()
                        else:
                            st.warning("Please provide a name for the template before generating.")
                        
                        st.subheader("Generated Template")
                        st.text(f"Subject: {new_template_subject}")
                        st.components.v1.html(wrap_email_body(new_template_body), height=400, scrolling=True)
            else:
                new_template_subject = st.text_input("Subject", key="new_template_subject")
                new_template_body = st.text_area("Body Content", height=200, key="new_template_body")

            if st.button("Create Template", key="create_template_button"):
                if all([new_template_name, new_template_subject, new_template_body]):
                    new_template = EmailTemplate(
                        template_name=new_template_name,
                        subject=new_template_subject,
                        body_content=new_template_body,
                        campaign_id=get_active_campaign_id()
                    )
                    session.add(new_template)
                    session.commit()
                    st.success("New template created successfully!")
                    templates = session.query(EmailTemplate).all()
                else:
                    st.warning("Please fill in all fields to create a new template.")

        if templates:
            st.subheader("Existing Templates")
            for template in templates:
                with st.expander(f"Template: {template.template_name}", expanded=False):
                    col1, col2 = st.columns(2)
                    edited_subject = col1.text_input("Subject", value=template.subject, key=f"subject_{template.id}")
                    is_ai_customizable = col2.checkbox("AI Customizable", value=template.is_ai_customizable, key=f"ai_{template.id}")
                    edited_body = st.text_area("Body Content", value=template.body_content, height=200, key=f"body_{template.id}")
                    
                    ai_adjustment_prompt = st.text_area("AI Adjustment Prompt", key=f"ai_prompt_{template.id}", placeholder="E.g., Make it less marketing-like and mention our main features")
                    
                    col3, col4 = st.columns(2)
                    if col3.button("Apply AI Adjustment", key=f"apply_ai_{template.id}"):
                        with st.spinner("Applying AI adjustment..."):
                            kb_info = get_knowledge_base_info(session, get_active_project_id())
                            adjusted_template = generate_or_adjust_email_template(ai_adjustment_prompt, kb_info, current_template=edited_body)
                            edited_subject = adjusted_template.get("subject", edited_subject)
                            edited_body = adjusted_template.get("body", edited_body)
                            st.success("AI adjustment applied. Please review and save changes.")
                    
                    if col4.button("Save Changes", key=f"save_{template.id}"):
                        template.subject = edited_subject
                        template.body_content = edited_body
                        template.is_ai_customizable = is_ai_customizable
                        session.commit()
                        st.success("Template updated successfully!")
                    
                    st.markdown("### Preview")
                    st.text(f"Subject: {edited_subject}")
                    st.components.v1.html(wrap_email_body(edited_body), height=400, scrolling=True)
                    
                    if st.button("Delete Template", key=f"delete_{template.id}"):
                        session.delete(template)
                        session.commit()
                        st.success("Template deleted successfully!")
                        st.rerun()
        else:
            st.info("No email templates found. Create a new template to get started.")

def get_email_preview(session, template_id, from_email, reply_to):
    template = session.query(EmailTemplate).filter_by(id=template_id).first()
    if template:
        wrapped_content = wrap_email_body(template.body_content)
        return wrapped_content
    return "<p>Template not found</p>"

def fetch_all_search_terms(session):
    return session.query(SearchTerm).all()

def get_knowledge_base_info(session, project_id):
    kb_info = session.query(KnowledgeBase).filter_by(project_id=project_id).first()
    return kb_info.to_dict() if kb_info else None

def get_email_template_by_name(session, template_name):
    return session.query(EmailTemplate).filter_by(template_name=template_name).first()

def bulk_send_page():
    st.title("Bulk Email Sending")
    with db_session() as session:
        templates = fetch_email_templates(session)
        email_settings = fetch_email_settings(session)
        if not templates or not email_settings:
            st.error("No email templates or settings available. Please set them up first.")
            return

        template_option = st.selectbox("Email Template", options=templates, format_func=lambda x: x.split(":")[1].strip())
        template_id = int(template_option.split(":")[0])
        template = session.query(EmailTemplate).filter_by(id=template_id).first()

        col1, col2 = st.columns(2)
        with col1:
            subject = st.text_input("Subject", value=template.subject if template else "")
            email_setting_option = st.selectbox("From Email", options=email_settings, format_func=lambda x: f"{x['name']} ({x['email']})")
            if email_setting_option:
                from_email = email_setting_option['email']
                reply_to = st.text_input("Reply To", email_setting_option['email'])
            else:
                st.error("Selected email setting not found. Please choose a valid email setting.")
                return

        with col2:
            send_option = st.radio("Send to:", ["All Leads", "Specific Email", "Leads from Chosen Search Terms", "Leads from Search Term Groups"])
            specific_email = None
            selected_terms = None
            if send_option == "Specific Email":
                specific_email = st.text_input("Enter email")
            elif send_option == "Leads from Chosen Search Terms":
                search_terms_with_counts = fetch_search_terms_with_lead_count(session)
                selected_terms = st.multiselect("Select Search Terms", options=search_terms_with_counts['Term'].tolist())
                selected_terms = [term.split(" (")[0] for term in selected_terms]
            elif send_option == "Leads from Search Term Groups":
                groups = fetch_search_term_groups(session)
                selected_groups = st.multiselect("Select Search Term Groups", options=groups)
                if selected_groups:
                    group_ids = [int(group.split(':')[0]) for group in selected_groups]
                    selected_terms = fetch_search_terms_for_groups(session, group_ids)

        exclude_previously_contacted = st.checkbox("Exclude Previously Contacted Domains", value=True)

        st.markdown("### Email Preview")
        st.text(f"From: {from_email}\nReply-To: {reply_to}\nSubject: {subject}")
        st.components.v1.html(get_email_preview(session, template_id, from_email, reply_to), height=600, scrolling=True)

        leads = fetch_leads(session, template_id, send_option, specific_email, selected_terms, exclude_previously_contacted)
        total_leads = len(leads)
        eligible_leads = [lead for lead in leads if lead.get('language', template.language) == template.language]
        contactable_leads = [lead for lead in eligible_leads if not (exclude_previously_contacted and lead.get('domain_contacted', False))]

        st.info(f"Total leads: {total_leads}\n"
                f"Leads matching template language ({template.language}): {len(eligible_leads)}\n"
                f"Leads to be contacted: {len(contactable_leads)}")

        if st.button("Send Emails", type="primary"):
            if not contactable_leads:
                st.warning("No leads found matching the selected criteria.")
                return
            progress_bar = st.progress(0)
            status_text = st.empty()
            results = []
            log_container = st.empty()
            logs, sent_count = bulk_send_emails(session, template_id, from_email, reply_to, contactable_leads, progress_bar, status_text, results, log_container)
            st.success(f"Emails sent successfully to {sent_count} leads.")
            st.subheader("Sending Results")
            results_df = pd.DataFrame(results)
            st.dataframe(results_df)
            success_rate = (results_df['Status'] == 'sent').mean()
            st.metric("Email Sending Success Rate", f"{success_rate:.2%}")

def fetch_leads(session, template_id, send_option, specific_email, selected_terms, exclude_previously_contacted):
    try:
        query = session.query(Lead)
        if send_option == "Specific Email":
            query = query.filter(Lead.email == specific_email)
        elif send_option in ["Leads from Chosen Search Terms", "Leads from Search Term Groups"] and selected_terms:
            query = query.join(LeadSource).join(SearchTerm).filter(SearchTerm.term.in_(selected_terms))
        
        if exclude_previously_contacted:
            subquery = session.query(EmailCampaign.lead_id).filter(EmailCampaign.sent_at.isnot(None)).subquery()
            query = query.outerjoin(subquery, Lead.id == subquery.c.lead_id).filter(subquery.c.lead_id.is_(None))
        
        return [{"Email": lead.email, "ID": lead.id} for lead in query.all()]
    except Exception as e:
        logging.error(f"Error fetching leads: {str(e)}")
        return []

def fetch_email_settings(session):
    try:
        settings = session.query(EmailSettings).all()
        return [{"id": setting.id, "name": setting.name, "email": setting.email} for setting in settings]
    except Exception as e:
        logging.error(f"Error fetching email settings: {e}")
        return []

def fetch_search_terms_with_lead_count(session):
    query = (session.query(SearchTerm.term, 
                           func.count(distinct(Lead.id)).label('lead_count'),
                           func.count(distinct(EmailCampaign.id)).label('email_count'))
             .join(LeadSource, SearchTerm.id == LeadSource.search_term_id)
             .join(Lead, LeadSource.lead_id == Lead.id)
             .outerjoin(EmailCampaign, Lead.id == EmailCampaign.lead_id)
             .group_by(SearchTerm.term))
    df = pd.DataFrame(query.all(), columns=['Term', 'Lead Count', 'Email Count'])
    return df

def fetch_search_term_groups(session):
    return [f"{group.id}: {group.name}" for group in session.query(SearchTermGroup).all()]

def fetch_search_terms_for_groups(session, group_ids):
    terms = session.query(SearchTerm).filter(SearchTerm.group_id.in_(group_ids)).all()
    return [term.term for term in terms]

def ai_automation_loop(session, log_container, leads_container):
    automation_logs, total_search_terms, total_emails_sent = [], 0, 0
    while st.session_state.get('automation_status', False):
        try:
            log_container.info("Starting automation cycle")
            kb_info = get_knowledge_base_info(session, get_active_project_id())
            if not kb_info:
                log_container.warning("Knowledge Base not found. Skipping cycle.")
                time.sleep(3600)
                continue
            base_terms = [term.term for term in session.query(SearchTerm).filter_by(project_id=get_active_project_id()).all()]
            optimized_terms = generate_optimized_search_terms(session, base_terms, kb_info)
            st.subheader("Optimized Search Terms")
            st.write(", ".join(optimized_terms))
            total_search_terms = len(optimized_terms)
            progress_bar = st.progress(0)
            for idx, term in enumerate(optimized_terms):
                results = manual_search(session, [term], 10, ignore_previously_fetched=True)
                new_leads = [(save_lead(session, res['Email'], url=res['URL']).id, res['Email']) for res in results['results'] if save_lead(session, res['Email'], url=res['URL'])]
                if new_leads:
                    template = session.query(EmailTemplate).filter_by(project_id=get_active_project_id()).first()
                    if template:
                        from_email = kb_info.get('contact_email', 'hello@indosy.com')
                        reply_to = kb_info.get('contact_email', 'eugproductions@gmail.com')
                        logs, sent_count = bulk_send_emails(session, template.id, from_email, reply_to, [{'Email': email} for _, email in new_leads])
                        automation_logs.extend(logs)
                        total_emails_sent += sent_count
                leads_container.text_area("New Leads Found", "\n".join([email for _, email in new_leads]), height=200)
                progress_bar.progress((idx + 1) / len(optimized_terms))
            st.success(f"Automation cycle completed. Total search terms: {total_search_terms}, Total emails sent: {total_emails_sent}")
            time.sleep(3600)
        except Exception as e:
            log_container.error(f"Critical error in automation cycle: {str(e)}")
            time.sleep(300)
    log_container.info("Automation stopped")
    st.session_state.update({"automation_logs": automation_logs, "total_leads_found": total_search_terms, "total_emails_sent": total_emails_sent})

def display_search_results(results, key_suffix):
    if not results: return st.warning("No results to display.")
    with st.expander("Search Results", expanded=True):
        st.markdown(f"### Total Leads Found: **{len(results)}**")
        for i, res in enumerate(results):
            with st.expander(f"Lead: {res['Email']}", key=f"lead_expander_{key_suffix}_{i}"):
                st.markdown(f"**URL:** [{res['URL']}]({res['URL']})  \n**Title:** {res['Title']}  \n**Description:** {res['Description']}  \n**Tags:** {', '.join(res['Tags'])}  \n**Lead Source:** {res['Lead Source']}  \n**Lead Email:** {res['Email']}")

def perform_quick_scan(session):
    with st.spinner("Performing quick scan..."):
        terms = session.query(SearchTerm).order_by(func.random()).limit(3).all()
        email_setting = fetch_email_settings(session)[0] if fetch_email_settings(session) else None
        from_email = email_setting['email'] if email_setting else None
        reply_to = from_email
        email_template = session.query(EmailTemplate).first()
        res = manual_search(session, [term.term for term in terms], 10, True, False, False, True, "EN", True, st.empty(), from_email, reply_to, f"{email_template.id}: {email_template.template_name}" if email_template else None)
    st.success(f"Quick scan completed! Found {len(res['results'])} new leads.")
    return {"new_leads": len(res['results']), "terms_used": [term.term for term in terms]}

def generate_optimized_search_terms(session, base_terms, kb_info):
    prompt = f"Optimize and expand these search terms for lead generation:\n{', '.join(base_terms)}\n\nConsider:\n1. Relevance to business and target market\n2. Potential for high-quality leads\n3. Variations and related terms\n4. Industry-specific jargon\n\nRespond with a JSON array of optimized terms."
    response = openai_chat_completion([{"role": "system", "content": "You're an AI specializing in optimizing search terms for lead generation. Be concise and effective."}, {"role": "user", "content": prompt}], function_name="generate_optimized_search_terms")
    return response.get('optimized_terms', base_terms) if isinstance(response, dict) else base_terms

def fetch_search_terms_with_lead_count(session):
    query = (session.query(SearchTerm.term, 
                           func.count(distinct(Lead.id)).label('lead_count'),
                           func.count(distinct(EmailCampaign.id)).label('email_count'))
             .join(LeadSource, SearchTerm.id == LeadSource.search_term_id)
             .join(Lead, LeadSource.lead_id == Lead.id)
             .outerjoin(EmailCampaign, Lead.id == EmailCampaign.lead_id)
             .group_by(SearchTerm.term))
    df = pd.DataFrame(query.all(), columns=['Term', 'Lead Count', 'Email Count'])
    return df

def fetch_leads_for_search_terms(session, search_term_ids) -> List[Lead]:
    return session.query(Lead).distinct().join(LeadSource).filter(LeadSource.search_term_id.in_(search_term_ids)).all()

def projects_campaigns_page():
    with db_session() as session:
        st.header("Projects and Campaigns")
        st.subheader("Add New Project")
        with st.form("add_project_form"):
            project_name = st.text_input("Project Name")
            if st.form_submit_button("Add Project"):
                if project_name.strip():
                    try:
                        session.add(Project(project_name=project_name, created_at=datetime.utcnow()))
                        session.commit()
                        st.success(f"Project '{project_name}' added successfully.")
                    except SQLAlchemyError as e:
                        st.error(f"Error adding project: {str(e)}")
                else:
                    st.warning("Please enter a project name.")
        st.subheader("Existing Projects and Campaigns")
        projects = session.query(Project).all()
        for project in projects:
            with st.expander(f"Project: {project.project_name}"):
                st.info("Campaigns share resources and settings within a project.")
                with st.form(f"add_campaign_form_{project.id}"):
                    campaign_name = st.text_input("Campaign Name", key=f"campaign_name_{project.id}")
                    if st.form_submit_button("Add Campaign"):
                        if campaign_name.strip():
                            try:
                                session.add(Campaign(campaign_name=campaign_name, project_id=project.id, created_at=datetime.utcnow()))
                                session.commit()
                                st.success(f"Campaign '{campaign_name}' added to '{project.project_name}'.")
                            except SQLAlchemyError as e:
                                st.error(f"Error adding campaign: {str(e)}")
                        else:
                            st.warning("Please enter a campaign name.")
                campaigns = session.query(Campaign).filter_by(project_id=project.id).all()
                st.write("Campaigns:" if campaigns else f"No campaigns for {project.project_name} yet.")
                for campaign in campaigns:
                    st.write(f"- {campaign.campaign_name}")
        st.subheader("Set Active Project and Campaign")
        project_options = [p.project_name for p in projects]
        if project_options:
            active_project = st.selectbox("Select Active Project", options=project_options, index=0)
            active_project_id = session.query(Project.id).filter_by(project_name=active_project).scalar()
            set_active_project_id(active_project_id)
            active_project_campaigns = session.query(Campaign).filter_by(project_id=active_project_id).all()
            if active_project_campaigns:
                campaign_options = [c.campaign_name for c in active_project_campaigns]
                active_campaign = st.selectbox("Select Active Campaign", options=campaign_options, index=0)
                active_campaign_id = session.query(Campaign.id).filter_by(campaign_name=active_campaign, project_id=active_project_id).scalar()
                set_active_campaign_id(active_campaign_id)
                st.success(f"Active Project: {active_project}, Active Campaign: {active_campaign}")
            else:
                st.warning(f"No campaigns available for {active_project}. Please add a campaign.")
        else:
            st.warning("No projects found. Please add a project first.")

def knowledge_base_page():
    st.title("Knowledge Base")
    with db_session() as session:
        project_options = fetch_projects(session)
        if not project_options: return st.warning("No projects found. Please create a project first.")
        selected_project = st.selectbox("Select Project", options=project_options)
        project_id = int(selected_project.split(":")[0])
        set_active_project_id(project_id)
        kb_entry = session.query(KnowledgeBase).filter_by(project_id=project_id).first()
        with st.form("knowledge_base_form"):
            fields = ['kb_name', 'kb_bio', 'kb_values', 'contact_name', 'contact_role', 'contact_email', 'company_description', 'company_mission', 'company_target_market', 'company_other', 'product_name', 'product_description', 'product_target_customer', 'product_other', 'other_context', 'example_email']
            form_data = {field: st.text_input(field.replace('_', ' ').title(), value=getattr(kb_entry, field, '')) if field in ['kb_name', 'contact_name', 'contact_role', 'contact_email', 'product_name'] else st.text_area(field.replace('_', ' ').title(), value=getattr(kb_entry, field, '')) for field in fields}
            if st.form_submit_button("Save Knowledge Base"):
                try:
                    form_data.update({'project_id': project_id, 'created_at': datetime.utcnow()})
                    if kb_entry:
                        for k, v in form_data.items(): setattr(kb_entry, k, v)
                    else: session.add(KnowledgeBase(**form_data))
                    session.commit()
                    st.success("Knowledge Base saved successfully!", icon="✅")
                except Exception as e: st.error(f"An error occurred while saving the Knowledge Base: {str(e)}")

def autoclient_ai_page():
    st.header("AutoclientAI - Automated Lead Generation")
    with st.expander("Knowledge Base Information", expanded=False):
        with db_session() as session:
            kb_info = get_knowledge_base_info(session, get_active_project_id())
        if not kb_info:
            return st.error("Knowledge Base not found for the active project. Please set it up first.")
        st.json(kb_info)
    user_input = st.text_area("Enter additional context or specific goals for lead generation:", help="This information will be used to generate more targeted search terms.")
    if st.button("Generate Optimized Search Terms", key="generate_optimized_terms"):
        with st.spinner("Generating optimized search terms..."):
            with db_session() as session:
                base_terms = [term.term for term in session.query(SearchTerm).filter_by(project_id=get_active_project_id()).all()]
                optimized_terms = generate_optimized_search_terms(session, base_terms, kb_info)
            if optimized_terms:
                st.session_state.optimized_terms = optimized_terms
                st.success("Search terms optimized successfully!")
                st.subheader("Optimized Search Terms")
                st.write(", ".join(optimized_terms))
            else:
                st.error("Failed to generate optimized search terms. Please try again.")
    if st.button("Start Automation", key="start_automation"):
        st.session_state.update({"automation_status": True, "automation_logs": [], "total_leads_found": 0, "total_emails_sent": 0})
        st.success("Automation started!")
    if st.session_state.get('automation_status', False):
        st.subheader("Automation in Progress")
        progress_bar, log_container, leads_container, analytics_container = st.progress(0), st.empty(), st.empty(), st.empty()
        try:
            with db_session() as session:
                ai_automation_loop(session, log_container, leads_container)
        except Exception as e:
            st.error(f"An error occurred in the automation process: {str(e)}")
            st.session_state.automation_status = False
    if not st.session_state.get('automation_status', False) and st.session_state.get('automation_logs'):
        st.subheader("Automation Results")
        st.metric("Total Leads Found", st.session_state.total_leads_found)
        st.metric("Total Emails Sent", st.session_state.total_emails_sent)
        st.subheader("Automation Logs")
        st.text_area("Logs", "\n".join(st.session_state.automation_logs), height=300)
    if 'email_logs' in st.session_state:
        st.subheader("Email Sending Logs")
        df_logs = pd.DataFrame(st.session_state.email_logs)
        st.dataframe(df_logs)
        success_rate = (df_logs['Status'] == 'sent').mean() * 100
        st.metric("Email Sending Success Rate", f"{success_rate:.2f}%")
    st.subheader("Debug Information")
    st.json(st.session_state)
    st.write("Current function:", autoclient_ai_page.__name__)
    st.write("Session state keys:", list(st.session_state.keys()))

def update_search_terms(session, classified_terms):
    for group, terms in classified_terms.items():
        for term in terms:
            existing_term = session.query(SearchTerm).filter_by(term=term, project_id=get_active_project_id()).first()
            if existing_term:
                existing_term.group = group
            else:
                session.add(SearchTerm(term=term, group=group, project_id=get_active_project_id()))
    session.commit()

def update_results_display(results_container, results):
    results_container.markdown(
        f"""
        <style>
        .results-container {{
            max-height: 400px;
            overflow-y: auto;
            border: 1px solid rgba(49, 51, 63, 0.2);
            border-radius: 0.25rem;
            padding: 1rem;
            background-color: rgba(49, 51, 63, 0.1);
        }}
        .result-entry {{
            margin-bottom: 0.5rem;
            padding: 0.5rem;
            background-color: rgba(255, 255, 255, 0.1);
            border-radius: 0.25rem;
        }}
        </style>
        <div class="results-container">
            <h4>Found Leads ({len(results)})</h4>
            {"".join(f'<div class="result-entry"><strong>{res["Email"]}</strong><br>{res["URL"]}</div>' for res in results[-10:])}
        </div>
        """,
        unsafe_allow_html=True
    )

def automation_control_panel_page():
    st.title("Automation Control Panel")

    col1, col2 = st.columns([2, 1])
    with col1:
        status = "Active" if st.session_state.get('automation_status', False) else "Inactive"
        st.metric("Automation Status", status)
    with col2:
        button_text = "Stop Automation" if st.session_state.get('automation_status', False) else "Start Automation"
        if st.button(button_text, use_container_width=True):
            st.session_state.automation_status = not st.session_state.get('automation_status', False)
            if st.session_state.automation_status:
                st.session_state.automation_logs = []
            st.rerun()

    if st.button("Perform Quick Scan", use_container_width=True):
        with st.spinner("Performing quick scan..."):
            try:
                with db_session() as session:
                    new_leads = session.query(Lead).filter(Lead.is_processed == False).count()
                    session.query(Lead).filter(Lead.is_processed == False).update({Lead.is_processed: True})
                    session.commit()
                    st.success(f"Quick scan completed! Found {new_leads} new leads.")
            except Exception as e:
                st.error(f"An error occurred during quick scan: {str(e)}")

    st.subheader("Real-Time Analytics")
    try:
        with db_session() as session:
            total_leads = session.query(Lead).count()
            emails_sent = session.query(EmailCampaign).count()
            col1, col2 = st.columns(2)
            col1.metric("Total Leads", total_leads)
            col2.metric("Emails Sent", emails_sent)
    except Exception as e:
        st.error(f"An error occurred while displaying analytics: {str(e)}")

    st.subheader("Automation Logs")
    log_container = st.empty()
    update_display(log_container, st.session_state.get('automation_logs', []), "Latest Logs", "log")

    st.subheader("Recently Found Leads")
    leads_container = st.empty()

    if st.session_state.get('automation_status', False):
        st.info("Automation is currently running in the background.")
        try:
            with db_session() as session:
                while st.session_state.get('automation_status', False):
                    kb_info = get_knowledge_base_info(session, get_active_project_id())
                    if not kb_info:
                        st.session_state.automation_logs.append("Knowledge Base not found. Skipping cycle.")
                        time.sleep(3600)
                        continue

                    base_terms = [term.term for term in session.query(SearchTerm).filter_by(project_id=get_active_project_id()).all()]
                    optimized_terms = generate_optimized_search_terms(session, base_terms, kb_info)

                    new_leads_all = []
                    for term in optimized_terms:
                        results = manual_search(session, [term], 10)
                        new_leads = [(res['Email'], res['URL']) for res in results['results'] if save_lead(session, res['Email'], url=res['URL'])]
                        new_leads_all.extend(new_leads)

                        if new_leads:
                            template = session.query(EmailTemplate).filter_by(project_id=get_active_project_id()).first()
                            if template:
                                from_email = kb_info.get('contact_email') or 'hello@indosy.com'
                                reply_to = kb_info.get('contact_email') or 'eugproductions@gmail.com'
                                logs, sent_count = bulk_send_emails(session, template.id, from_email, reply_to, [{'Email': email} for email, _ in new_leads])
                                st.session_state.automation_logs.extend(logs)

                    if new_leads_all:
                        leads_df = pd.DataFrame(new_leads_all, columns=['Email', 'URL'])
                        leads_container.dataframe(leads_df, hide_index=True)
                    else:
                        leads_container.info("No new leads found in this cycle.")

                    update_display(log_container, st.session_state.get('automation_logs', []), "Latest Logs", "log")
                    time.sleep(3600)
        except Exception as e:
            st.error(f"An error occurred in the automation process: {str(e)}")

def get_knowledge_base_info(session, project_id):
    kb = session.query(KnowledgeBase).filter_by(project_id=project_id).first()
    return kb.to_dict() if kb else None

def generate_optimized_search_terms(session, base_terms, kb_info):
    ai_prompt = f"Generate 5 optimized search terms based on: {', '.join(base_terms)}. Context: {kb_info}"
    return get_ai_response(ai_prompt).split('\n')

def update_display(container, items, title, item_type):
    container.markdown(f"<h4>{title}</h4>", unsafe_allow_html=True)
    for item in items[-10:]:
        container.text(item)

def get_search_terms(session):
    return [term.term for term in session.query(SearchTerm).filter_by(project_id=get_active_project_id()).all()]

def get_ai_response(prompt):
    return openai.Completion.create(engine="text-davinci-002", prompt=prompt, max_tokens=100).choices[0].text.strip()

def fetch_email_settings(session):
    try:
        settings = session.query(EmailSettings).all()
        return [{"id": setting.id, "name": setting.name, "email": setting.email} for setting in settings]
    except Exception as e:
        logging.error(f"Error fetching email settings: {e}")
        return []

def bulk_send_emails(session, template_id, from_email, reply_to, leads, progress_bar=None, status_text=None, results=None, log_container=None):
    template = session.query(EmailTemplate).filter_by(id=template_id).first()
    if not template:
        logging.error(f"Email template with ID {template_id} not found.")
        return [], 0

    email_subject = template.subject
    email_content = template.body_content

    logs, sent_count = [], 0
    total_leads = len(leads)

    for index, lead in enumerate(leads):
        try:
            validate_email(lead['Email'])
            response, tracking_id = send_email_ses(session, from_email, lead['Email'], email_subject, email_content, reply_to=reply_to)
            if response:
                status = 'sent'
                message_id = response.get('MessageId', f"sent-{uuid.uuid4()}")
                sent_count += 1
                log_message = f"✅ Email sent to: {lead['Email']}"
            else:
                status = 'failed'
                message_id = f"failed-{uuid.uuid4()}"
                log_message = f"❌ Failed to send email to: {lead['Email']}"
            
            save_email_campaign(session, lead['Email'], template_id, status, datetime.utcnow(), email_subject, message_id, email_content)
            logs.append(log_message)

            if progress_bar:
                progress_bar.progress((index + 1) / total_leads)
            if status_text:
                status_text.text(f"Processed {index + 1}/{total_leads} leads")
            if results is not None:
                results.append({"Email": lead['Email'], "Status": status})

            if log_container:
                log_container.text(log_message)

        except EmailNotValidError:
            log_message = f"❌ Invalid email address: {lead['Email']}"
            logs.append(log_message)
        except Exception as e:
            error_message = f"Error sending email to {lead['Email']}: {str(e)}"
            logging.error(error_message)
            save_email_campaign(session, lead['Email'], template_id, 'failed', datetime.utcnow(), email_subject, f"error-{uuid.uuid4()}", email_content)
            logs.append(f"❌ Error sending email to: {lead['Email']} (Error: {str(e)})")

    return logs, sent_count

def wrap_email_body(body_content):
    return f"""
    <!DOCTYPE html>
    <html lang="en">
    <head>
        <meta charset="UTF-8">
        <meta name="viewport" content="width=device-width, initial-scale=1.0">
        <title>Email Template</title>
        <style>
            body {{
                font-family: Arial, sans-serif;
                line-height: 1.6;
                color: #333;
                max-width: 600px;
                margin: 0 auto;
                padding: 20px;
            }}
        </style>
    </head>
    <body>
        {body_content}
    </body>
    </html>
    """

def fetch_sent_email_campaigns(session):
    try:
        email_campaigns = session.query(EmailCampaign).join(Lead).join(EmailTemplate).options(joinedload(EmailCampaign.lead), joinedload(EmailCampaign.template)).order_by(EmailCampaign.sent_at.desc()).all()
        return pd.DataFrame({
            'ID': [ec.id for ec in email_campaigns],
            'Sent At': [ec.sent_at.strftime("%Y-%m-%d %H:%M:%S") if ec.sent_at else "" for ec in email_campaigns],
            'Email': [ec.lead.email for ec in email_campaigns],
            'Template': [ec.template.template_name for ec in email_campaigns],
            'Subject': [ec.customized_subject or "No subject" for ec in email_campaigns],
            'Content': [ec.customized_content or "No content" for ec in email_campaigns],
            'Status': [ec.status for ec in email_campaigns],
            'Message ID': [ec.message_id or "No message ID" for ec in email_campaigns],
            'Campaign ID': [ec.campaign_id for ec in email_campaigns],
            'Lead Name': [f"{ec.lead.first_name or ''} {ec.lead.last_name or ''}".strip() or "Unknown" for ec in email_campaigns],
            'Lead Company': [ec.lead.company or "Unknown" for ec in email_campaigns]
        })
    except SQLAlchemyError as e:
        logging.error(f"Database error in fetch_sent_email_campaigns: {str(e)}")
        return pd.DataFrame()

def display_logs(log_container, logs):
    if not logs:
        log_container.info("No logs to display yet.")
        return

    log_container.markdown(
        """
        <style>
        .log-container {
            max-height: 300px;
            overflow-y: auto;
            border: 1px solid rgba(49, 51, 63, 0.2);
            border-radius: 0.25rem;
            padding: 1rem;
        }
        .log-entry {
            margin-bottom: 0.5rem;
            padding: 0.5rem;
            border-radius: 0.25rem;
            background-color: rgba(28, 131, 225, 0.1);
        }
        </style>
        """,
        unsafe_allow_html=True
    )

    log_entries = "".join(f'<div class="log-entry">{log}</div>' for log in logs[-20:])
    log_container.markdown(f'<div class="log-container">{log_entries}</div>', unsafe_allow_html=True)

def view_sent_email_campaigns():
    st.header("Sent Email Campaigns")
    try:
        with db_session() as session:
            email_campaigns = fetch_sent_email_campaigns(session)
        if not email_campaigns.empty:
            st.dataframe(email_campaigns)
            st.subheader("Detailed Content")
            selected_campaign = st.selectbox("Select a campaign to view details", email_campaigns['ID'].tolist())
            if selected_campaign:
                campaign_content = email_campaigns[email_campaigns['ID'] == selected_campaign]['Content'].iloc[0]
                st.text_area("Content", campaign_content if campaign_content else "No content available", height=300)
        else:
            st.info("No sent email campaigns found.")
    except Exception as e:
        st.error(f"An error occurred while fetching sent email campaigns: {str(e)}")
        logging.error(f"Error in view_sent_email_campaigns: {str(e)}")

<<<<<<< HEAD
def test_email_settings(session, setting_id, test_email):
    try:
        setting = session.query(EmailSettings).get(setting_id)
        if not setting:
            return False, "Email setting not found"
            
        response, _ = send_email_ses(
            session,
            setting.email,
            test_email,
            "Test Email from AutoclientAI",
            "<p>This is a test email from your AutoclientAI email settings.</p>",
            reply_to=setting.email
        )
        
        if response:
            return True, "Test email sent successfully"
        return False, "Failed to send test email"
        
    except Exception as e:
        return False, f"Error: {str(e)}"

# Add after imports
if 'initialized' not in st.session_state:
    st.session_state.initialized = True
    st.session_state.update({
        'active_project_id': 1,
        'active_campaign_id': 1,
        'search_results': None,
        'automation_status': False,
        'leads_data': None,
        'templates_data': None,
        'email_settings_data': None,
        'current_page': None,
        'form_data': {},
        'search_terms': [],
        'selected_template': None,
        'selected_email': None,
        'last_refresh_time': None,
        'email_templates': [],  # Add this
        'email_settings': []    # Add this
    })

# Add new utility functions
def handle_form_submit(form_id, callback):
    """Handle form submissions without page reload"""
    if form_id not in st.session_state:
        st.session_state[form_id] = {}
    
    def update_form_data(key, value):
        st.session_state[form_id][key] = value
    
    return update_form_data, st.session_state[form_id]

def cached_db_query(ttl_seconds=300):
    def decorator(func):
        def wrapper(*args, **kwargs):
            cache_key = f"{func.__name__}_{args}_{kwargs}"
            
            if cache_key not in st.session_state or \
               (datetime.now() - st.session_state.get(f"{cache_key}_time", datetime.min)).seconds > ttl_seconds:
                
                result = func(*args, **kwargs)
                st.session_state[cache_key] = result
                st.session_state[f"{cache_key}_time"] = datetime.now()
                return result
                
            return st.session_state[cache_key]
        return wrapper
    return decorator

def stable_component(key, component_func, *args, **kwargs):
    """Wrapper to prevent component reloads"""
    if key not in st.session_state:
        st.session_state[key] = component_func(*args, **kwargs)
    return st.session_state[key]

# Replace main() function
=======
>>>>>>> 43fda4a3
def main():
    st.set_page_config(
        page_title="Autoclient.ai | Lead Generation AI App",
        layout="wide",
        initial_sidebar_state="expanded",
        page_icon=""
    )

    st.sidebar.title("AutoclientAI")
    st.sidebar.markdown("Select a page to navigate through the application.")

    pages = {
        "🔍 Manual Search": manual_search_page,
        "📦 Bulk Send": bulk_send_page,
        "👥 View Leads": view_leads_page,
        "🔑 Search Terms": search_terms_page,
        "✉️ Email Templates": email_templates_page,
        "🚀 Projects & Campaigns": projects_campaigns_page,
        "📚 Knowledge Base": knowledge_base_page,
        "🤖 AutoclientAI": autoclient_ai_page,
        "⚙️ Automation Control": automation_control_panel_page,
        "📨 Email Logs": view_campaign_logs,
        "🔄 Settings": settings_page,
        "📨 Sent Campaigns": view_sent_email_campaigns
    }

    with st.sidebar:
        selected = option_menu(
            menu_title="Navigation",
            options=list(pages.keys()),
            icons=["search", "send", "people", "key", "envelope", "folder", "book", "robot", "gear", "list-check", "gear", "envelope-open"],
            menu_icon="cast",
            default_index=0
        )

    try:
        pages[selected]()
    except Exception as e:
        st.error(f"An error occurred: {str(e)}")
        logging.exception("An error occurred in the main function")
        st.write("Please try refreshing the page or contact support if the issue persists.")

    st.sidebar.markdown("---")
    st.sidebar.info("© 2024 AutoclientAI. All rights reserved.")

<<<<<<< HEAD
# Add caching to database queries
@cached_db_query(ttl_seconds=300)
def fetch_leads_with_sources(session):
    # Existing implementation remains the same
    pass

@cached_db_query(ttl_seconds=3600)
def fetch_email_templates(session):
    # Existing implementation remains the same
    pass

# Modify manual_search_page to use persistent state
def manual_search_page():
    st.title("Manual Search")
    
    # Initialize form state
    form_id = 'manual_search_form'
    if form_id not in st.session_state:
        st.session_state[form_id] = {
            'search_terms': [],
            'num_results': 10,
            'enable_email_sending': True,
            'ignore_previously_fetched': True,
            'shuffle_keywords': True,
            'optimize_english': False,
            'optimize_spanish': False,
            'language': "ES",
            'email_templates': [],
            'email_settings': []
        }

    col1, col2 = st.columns([2, 1])
    
    with col1:
        # Use st_tags without on_change parameter
        search_terms = st_tags(
            label='Enter search terms:',
            text='Press enter to add more',
            value=st.session_state[form_id]['search_terms'],
            suggestions=st.session_state.get('recent_searches', []),
            maxtags=10,
            key=f"search_terms_{form_id}"
        )
        # Update session state after the component
        st.session_state[form_id]['search_terms'] = search_terms
        
        # Use regular slider for num_results
        num_results = st.slider(
            "Results per term", 
            1, 500, 
            value=st.session_state[form_id]['num_results'],
            key=f"num_results_{form_id}"
        )
        st.session_state[form_id]['num_results'] = num_results

    # Rest of the function remains the same...



def is_pg_dump_available():
    try:
        subprocess.run(['pg_dump', '--version'], capture_output=True)
        return True
    except FileNotFoundError:
        return False

def get_table_schema_and_counts(session):
    tables_info = {}
    for table in Base.metadata.sorted_tables:
        columns = []
        for column in table.columns:
            columns.append({
                'name': column.name,
                'type': str(column.type),
                'nullable': column.nullable
            })
        row_count = session.query(func.count()).select_from(table).scalar()
        tables_info[table.name] = {
            'columns': columns,
            'row_count': row_count
        }
    return tables_info

def create_database_backup(session):
    if not is_pg_dump_available():
        st.error("pg_dump not available. Cannot create backup.")
        return None, None
        
    timestamp = datetime.now().strftime('%Y%m%d_%H%M%S')
    filename = f"backup_{timestamp}.sql"
    
    try:
        result = subprocess.run(
            ['pg_dump', DATABASE_URL],
            capture_output=True,
            text=True
        )
        if result.returncode == 0:
            return result.stdout, filename
        return None, None
    except Exception as e:
        logging.error(f"Backup failed: {str(e)}")
        return None, None

def get_available_email_settings(session, original_setting_id):
    try:
        # First try to get the original setting
        setting = session.query(EmailSettings).get(original_setting_id)
        if setting and not is_quota_exceeded(session, setting.id):
            return setting
            
        # If original setting unavailable, find another valid setting
        available_setting = session.query(EmailSettings)\
            .filter(EmailSettings.id != original_setting_id)\
            .filter(EmailSettings.daily_sent < EmailSettings.daily_limit)\
            .first()
            
        return available_setting
    except Exception as e:
        logging.error(f"Error getting available email settings: {str(e)}")
        return None

def is_quota_exceeded(session, setting_id):
    try:
        setting = session.query(EmailSettings).get(setting_id)
        if not setting:
            return True
            
        # Reset daily count if last_reset is from previous day
        quota = session.query(EmailQuota).filter_by(email_settings_id=setting_id).first()
        if not quota:
            quota = EmailQuota(email_settings_id=setting_id, daily_sent=0, last_reset=datetime.utcnow())
            session.add(quota)
            session.commit()
            return False
            
        if quota.last_reset.date() < datetime.utcnow().date():
            quota.daily_sent = 0
            quota.last_reset = datetime.utcnow()
            session.commit()
            return False
            
        return quota.daily_sent >= setting.daily_limit
    except Exception as e:
        logging.error(f"Error checking quota: {str(e)}")
        return True  # Fail safe - assume exceeded if error

def record_email_sent(session, setting_id):
    try:
        quota = session.query(EmailQuota).filter_by(email_settings_id=setting_id).first()
        if not quota:
            quota = EmailQuota(email_settings_id=setting_id, daily_sent=0, last_reset=datetime.utcnow())
            session.add(quota)
        quota.daily_sent += 1
        session.commit()
    except Exception as e:
        logging.error(f"Error recording sent email: {str(e)}")
        session.rollback()

def record_email_error(session, setting_id, error_msg):
    try:
        # Log the error
        logging.error(f"Email error for setting {setting_id}: {error_msg}")
    except Exception as e:
        logging.error(f"Error recording email error: {str(e)}")

def validate_email_template(template_content: str) -> tuple[bool, str]:
    """Validates email template for required elements and proper HTML"""
    try:
        soup = BeautifulSoup(template_content, 'html.parser')
        
        # Check for basic required elements
        if not soup.find('body'):
            return False, "Missing body tag"
            
        # Validate tracking pixel placeholder
        if '{{tracking_pixel}}' not in template_content:
            return False, "Missing tracking pixel placeholder"
            
        # Check for unsafe elements
        unsafe_elements = soup.find_all(['script', 'iframe'])
        if unsafe_elements:
            return False, "Contains unsafe elements"
            
        return True, "Template is valid"
    except Exception as e:
        return False, f"Template validation error: {str(e)}"

=======
>>>>>>> 43fda4a3
if __name__ == "__main__":
    main()<|MERGE_RESOLUTION|>--- conflicted
+++ resolved
@@ -12,7 +12,7 @@
 from email_validator import validate_email, EmailNotValidError
 from streamlit_option_menu import option_menu
 from openai import OpenAI 
-from typing import List, Optional, Any, Tuple, Union
+from typing import List, Optional
 from urllib.parse import urlparse, urlencode
 from streamlit_tags import st_tags
 import plotly.express as px
@@ -21,12 +21,6 @@
 from email.mime.text import MIMEText
 from email.mime.multipart import MIMEMultipart
 from contextlib import contextmanager
-<<<<<<< HEAD
-import subprocess
-import sqlalchemy as sa
-from dataclasses import dataclass
-=======
->>>>>>> 43fda4a3
 
 DB_HOST = os.getenv("SUPABASE_DB_HOST")
 DB_NAME = os.getenv("SUPABASE_DB_NAME")
@@ -104,7 +98,6 @@
     email = Column(Text, unique=True)
     phone, first_name, last_name, company, job_title = [Column(Text) for _ in range(5)]
     created_at = Column(DateTime(timezone=True), server_default=func.now())
-    is_processed = Column(Boolean, default=False)  # Add this line
     # Remove the domain column
     campaign_leads = relationship("CampaignLead", back_populates="lead")
     lead_sources = relationship("LeadSource", back_populates="lead")
@@ -250,50 +243,16 @@
 
 @contextmanager
 def db_session():
-    session = None
-    try:
-        session = SessionLocal()
+    session = SessionLocal()
+    try:
         yield session
         session.commit()
     except Exception:
-        if session:
-            session.rollback()
+        session.rollback()
         raise
     finally:
-        if session:
-            try:
-                session.close()
-            except Exception as e:
-                logging.error(f"Error closing session: {str(e)}")
-
-<<<<<<< HEAD
-@contextmanager
-def safe_db_session():
-    """Enhanced session manager with retry logic and proper cleanup"""
-    session = None
-    try:
-        session = SessionLocal()
-        yield session
-        session.commit()
-    except SQLAlchemyError as e:
-        if session:
-            session.rollback()
-        logging.error(f"Database error: {str(e)}")
-        raise
-    except Exception as e:
-        if session:
-            session.rollback()
-        logging.error(f"Unexpected error: {str(e)}")
-        raise
-    finally:
-        if session:
-            try:
-                session.close()
-            except Exception as e:
-                logging.error(f"Error closing session: {str(e)}")
-
-=======
->>>>>>> 43fda4a3
+        session.close()
+
 def settings_page():
     st.title("Settings")
     with db_session() as session:
@@ -387,41 +346,7 @@
                     aws_secret_access_key=email_settings.aws_secret_access_key,
                     region_name=email_settings.aws_region
                 )
-<<<<<<< HEAD
-                record_email_sent(session, active_settings.id)
-                return response, tracking_id
-                
-            elif active_settings.provider.lower() == 'smtp':
-                msg = MIMEMultipart()
-                msg['From'] = actual_from
-                msg['To'] = to_email
-                msg['Subject'] = subject
-                msg['Reply-To'] = actual_reply_to
-                msg.attach(MIMEText(tracked_body, 'html'))
-                
-                with smtplib.SMTP(active_settings.smtp_server, active_settings.smtp_port) as server:
-                    if active_settings.smtp_use_tls:
-                        server.starttls()
-                    server.login(active_settings.smtp_username, active_settings.smtp_password)
-                    server.send_message(msg)
-                
-                record_email_sent(session, active_settings.id)
-                return {'MessageId': f'smtp-{uuid.uuid4()}'}, tracking_id
-                
-        except Exception as e:
-            error_msg = str(e)
-            record_email_error(session, active_settings.id, error_msg)
-            
-            # Recursive retry with explicit exclusion of failed settings
-            if original_settings.id != active_settings.id:
-                logging.warning(f"Retrying with different settings after error: {error_msg}")
-                return send_email_ses(session, from_email, to_email, subject, body, 
-                                charset, reply_to, ses_client, original_settings)
-            
-            raise  # Re-raise if we've tried with original settings
-=======
                 ses_client = aws_session.client('ses')
->>>>>>> 43fda4a3
             
             response = ses_client.send_email(
                 Source=from_email,
@@ -644,7 +569,7 @@
         return pd.DataFrame()
 
 def fetch_search_terms_with_lead_count(session):
-    query = (session.query(SearchTerm.term, func.count(distinct(Lead.id)).label('lead_count'), func.count(distinct(EmailCampaign.id)).label('email_count')).join(LeadSource, SearchTerm.id == LeadSource.search_term_id).join(Lead, LeadSource.lead_id == Lead.id).outerjoin(EmailCampaign, Lead.id == EmailCampaign.lead_id).group_by(SearchTerm.term))
+    query = session.query(SearchTerm.term, func.count(distinct(Lead.id)).label('lead_count'), func.count(distinct(EmailCampaign.id)).label('email_count')).join(LeadSource, SearchTerm.id == LeadSource.search_term_id).join(Lead, LeadSource.lead_id == Lead.id).outerjoin(EmailCampaign, Lead.id == EmailCampaign.lead_id).group_by(SearchTerm.term)
     return pd.DataFrame(query.all(), columns=['Term', 'Lead Count', 'Email Count'])
 
 def add_search_term(session, term, campaign_id):
@@ -674,23 +599,12 @@
 
 def add_new_search_term(session, new_term, campaign_id, group_for_new_term):
     try:
-        group_id = (int(group_for_new_term.split(":")[0]) 
-                   if group_for_new_term != "None" 
-                   else None)
-        
-        new_search_term = SearchTerm(
-            term=new_term,
-            campaign_id=campaign_id,
-            created_at=datetime.utcnow(),
-            group_id=group_id
-        )
+        new_search_term = SearchTerm(term=new_term, campaign_id=campaign_id, created_at=datetime.utcnow(), group_id=int(group_for_new_term.split(":")[0]) if group_for_new_term != "None" else None)
         session.add(new_search_term)
         session.commit()
-        return new_search_term.id
     except Exception as e:
         session.rollback()
         logging.error(f"Error adding search term: {str(e)}")
-        raise
 
 def ai_group_search_terms(session, ungrouped_terms):
     existing_groups = session.query(SearchTermGroup).all()
@@ -723,919 +637,6 @@
             session.query(SearchTerm).filter(SearchTerm.group_id == group_id).update({SearchTerm.group_id: None})
             session.delete(group)
             session.commit()
-    except Exception as e:
-        session.rollback()
-        logging.error(f"Error deleting search term group: {str(e)}")
-
-def ai_automation_loop(session, log_container, leads_container):
-    automation_logs, total_search_terms, total_emails_sent = [], 0, 0
-    while st.session_state.get('automation_status', False):
-        try:
-            log_container.info("Starting automation cycle")
-            kb_info = get_knowledge_base_info(session, get_active_project_id())
-            if not kb_info:
-                log_container.warning("Knowledge Base not found. Skipping cycle.")
-                time.sleep(3600)
-                continue
-            base_terms = [term.term for term in session.query(SearchTerm).filter_by(project_id=get_active_project_id()).all()]
-            optimized_terms = generate_optimized_search_terms(session, base_terms, kb_info)
-            st.subheader("Optimized Search Terms")
-            st.write(", ".join(optimized_terms))
-
-            total_search_terms = len(optimized_terms)
-            progress_bar = st.progress(0, key="progress_bar")
-            for idx, term in enumerate(optimized_terms):
-                results = manual_search(session, [term], 10, ignore_previously_fetched=True)
-                new_leads = []
-                for res in results['results']:
-                    lead = save_lead(session, res['Email'], url=res['URL'])
-                    if lead:
-                        new_leads.append((lead.id, lead.email))
-                if new_leads:
-                    template = session.query(EmailTemplate).filter_by(project_id=get_active_project_id()).first()
-                    if template:
-                        from_email = kb_info.get('contact_email') or 'hello@indosy.com'
-                        reply_to = kb_info.get('contact_email') or 'eugproductions@gmail.com'
-                        logs, sent_count = bulk_send_emails(session, template.id, from_email, reply_to, [{'Email': email} for _, email in new_leads])
-                        automation_logs.extend(logs)
-                        total_emails_sent += sent_count
-                leads_container.text_area("New Leads Found", "\n".join([email for _, email in new_leads]), height=200)
-                progress_bar.progress((idx + 1) / len(optimized_terms))
-            st.success(f"Automation cycle completed. Total search terms: {total_search_terms}, Total emails sent: {total_emails_sent}")
-            time.sleep(3600)
-        except Exception as e:
-            log_container.error(f"Critical error in automation cycle: {str(e)}")
-            time.sleep(300)
-    log_container.info("Automation stopped")
-    st.session_state.automation_logs = automation_logs
-    st.session_state.total_leads_found = total_search_terms
-    st.session_state.total_emails_sent = total_emails_sent
-
-def openai_chat_completion(messages, temperature=0.7, function_name=None, lead_id=None, email_campaign_id=None):
-    with db_session() as session:
-        general_settings = session.query(Settings).filter_by(setting_type='general').first()
-        if not general_settings or 'openai_api_key' not in general_settings.value:
-            st.error("OpenAI API key not set. Please configure it in the settings.")
-            return None
-
-        client = OpenAI(api_key=general_settings.value['openai_api_key'])
-        model = general_settings.value.get('openai_model', "gpt-4o-mini")
-
-    try:
-        response = client.chat.completions.create(
-            model=model,
-            messages=messages,
-            temperature=temperature
-        )
-        result = response.choices[0].message.content
-        with db_session() as session:
-            log_ai_request(session, function_name, messages, result, lead_id, email_campaign_id, model)
-        
-        try:
-            return json.loads(result)
-        except json.JSONDecodeError:
-            return result
-    except Exception as e:
-        st.error(f"Error in OpenAI API call: {str(e)}")
-        with db_session() as session:
-            log_ai_request(session, function_name, messages, str(e), lead_id, email_campaign_id, model)
-        return None
-
-def log_ai_request(session, function_name, prompt, response, lead_id=None, email_campaign_id=None, model_used=None):
-    session.add(AIRequestLog(
-        function_name=function_name,
-        prompt=json.dumps(prompt),
-        response=json.dumps(response) if response else None,
-        lead_id=lead_id,
-        email_campaign_id=email_campaign_id,
-        model_used=model_used
-    ))
-    session.commit()
-
-def save_lead(session, email, first_name=None, last_name=None, company=None, job_title=None, phone=None, url=None, search_term_id=None, created_at=None):
-    try:
-        existing_lead = session.query(Lead).filter_by(email=email).first()
-        if existing_lead:
-            for attr in ['first_name', 'last_name', 'company', 'job_title', 'phone', 'created_at']:
-                if locals()[attr]: setattr(existing_lead, attr, locals()[attr])
-            lead = existing_lead
-        else:
-            lead = Lead(email=email, first_name=first_name, last_name=last_name, company=company, job_title=job_title, phone=phone, created_at=created_at or datetime.utcnow())
-            session.add(lead)
-        session.flush()
-        lead_source = LeadSource(lead_id=lead.id, url=url, search_term_id=search_term_id)
-        session.add(lead_source)
-        campaign_lead = CampaignLead(campaign_id=get_active_campaign_id(), lead_id=lead.id, status="Not Contacted", created_at=datetime.utcnow())
-        session.add(campaign_lead)
-        session.commit()
-        return lead
-    except Exception as e:
-        logging.error(f"Error saving lead: {str(e)}")
-        session.rollback()
-        return None
-
-def save_lead_source(session, lead_id, search_term_id, url, http_status, scrape_duration, page_title=None, meta_description=None, content=None, tags=None, phone_numbers=None):
-    session.add(LeadSource(lead_id=lead_id, search_term_id=search_term_id, url=url, http_status=http_status, scrape_duration=scrape_duration, page_title=page_title or get_page_title(url), meta_description=meta_description or get_page_description(url), content=content or extract_visible_text(BeautifulSoup(requests.get(url).text, 'html.parser')), tags=tags, phone_numbers=phone_numbers))
-    session.commit()
-
-def get_page_title(url):
-    try:
-        response = requests.get(url, timeout=10)
-        soup = BeautifulSoup(response.text, 'html.parser')
-        title = soup.title.string if soup.title else "No title found"
-        return title.strip()
-    except Exception as e:
-        logging.error(f"Error getting page title for {url}: {str(e)}")
-        return "Error fetching title"
-
-def extract_visible_text(soup):
-    for script in soup(["script", "style"]):
-        script.extract()
-    text = soup.get_text()
-    lines = (line.strip() for line in text.splitlines())
-    chunks = (phrase.strip() for line in lines for phrase in line.split("  "))
-    return ' '.join(chunk for chunk in chunks if chunk)
-
-def log_search_term_effectiveness(session, term, total_results, valid_leads, blogs_found, directories_found):
-    session.add(SearchTermEffectiveness(term=term, total_results=total_results, valid_leads=valid_leads, irrelevant_leads=total_results - valid_leads, blogs_found=blogs_found, directories_found=directories_found))
-    session.commit()
-
-get_active_project_id = lambda: st.session_state.get('active_project_id', 1)
-get_active_campaign_id = lambda: st.session_state.get('active_campaign_id', 1)
-set_active_project_id = lambda project_id: st.session_state.__setitem__('active_project_id', project_id)
-set_active_campaign_id = lambda campaign_id: st.session_state.__setitem__('active_campaign_id', campaign_id)
-
-def add_or_get_search_term(session, term, campaign_id, created_at=None):
-    search_term = session.query(SearchTerm).filter_by(term=term, campaign_id=campaign_id).first()
-    if not search_term:
-        search_term = SearchTerm(term=term, campaign_id=campaign_id, created_at=created_at or datetime.utcnow())
-        session.add(search_term)
-        session.commit()
-        session.refresh(search_term)
-    return search_term.id
-
-def fetch_campaigns(session):
-    return [f"{camp.id}: {camp.campaign_name}" for camp in session.query(Campaign).all()]
-
-def fetch_projects(session):
-    return [f"{project.id}: {project.project_name}" for project in session.query(Project).all()]
-
-def fetch_email_templates(session):
-    return [f"{t.id}: {t.template_name}" for t in session.query(EmailTemplate).all()]
-
-def create_or_update_email_template(session, template_name, subject, body_content, template_id=None, is_ai_customizable=False, created_at=None, language='ES'):
-    template = session.query(EmailTemplate).filter_by(id=template_id).first() if template_id else EmailTemplate(template_name=template_name, subject=subject, body_content=body_content, is_ai_customizable=is_ai_customizable, campaign_id=get_active_campaign_id(), created_at=created_at or datetime.utcnow())
-    if template_id: template.template_name, template.subject, template.body_content, template.is_ai_customizable = template_name, subject, body_content, is_ai_customizable
-    template.language = language
-    session.add(template)
-    session.commit()
-    return template.id
-
-safe_datetime_compare = lambda date1, date2: False if date1 is None or date2 is None else date1 > date2
-
-def fetch_leads(session, template_id, send_option, specific_email, selected_terms, exclude_previously_contacted):
-    try:
-        query = session.query(Lead)
-        if send_option == "Specific Email":
-            query = query.filter(Lead.email == specific_email)
-        elif send_option in ["Leads from Chosen Search Terms", "Leads from Search Term Groups"] and selected_terms:
-            query = query.join(LeadSource).join(SearchTerm).filter(SearchTerm.term.in_(selected_terms))
-        
-        if exclude_previously_contacted:
-            subquery = session.query(EmailCampaign.lead_id).filter(EmailCampaign.sent_at.isnot(None)).subquery()
-            query = query.outerjoin(subquery, Lead.id == subquery.c.lead_id).filter(subquery.c.lead_id.is_(None))
-        
-        return [{"Email": lead.email, "ID": lead.id} for lead in query.all()]
-    except Exception as e:
-        logging.error(f"Error fetching leads: {str(e)}")
-        return []
-
-def update_display(container, items, title, item_key):
-    container.markdown(
-        f"""
-        <style>
-            .container {{
-            max-height: 400px;
-            overflow-y: auto;
-            border: 1px solid rgba(49, 51, 63, 0.2);
-            border-radius: 0.25rem;
-            padding: 1rem;
-            background-color: rgba(49, 51, 63, 0.1);
-        }}
-        .entry {{
-            margin-bottom: 0.5rem;
-            padding: 0.5rem;
-            background-color: rgba(255, 255, 255, 0.1);
-            border-radius: 0.25rem;
-            }}
-        </style>
-        <div class="container">
-            <h4>{title} ({len(items)})</h4>
-            {"".join(f'<div class="entry">{item[item_key]}</div>' for item in items[-20:])}
-        </div>
-        """,
-        unsafe_allow_html=True
-    )
-
-def get_domain_from_url(url): return urlparse(url).netloc
-
-def manual_search_page():
-    st.title("Manual Search")
-    
-    # Initialize form state
-    form_id = 'manual_search_form'
-    if form_id not in st.session_state:
-        st.session_state[form_id] = {
-            'search_terms': [],
-            'num_results': 10,
-            'enable_email_sending': True,
-            'ignore_previously_fetched': True,
-            'shuffle_keywords': True,
-            'optimize_english': False,
-            'optimize_spanish': False,
-            'language': "ES",
-            'email_templates': [],
-            'email_settings': []
-        }
-
-    col1, col2 = st.columns([2, 1])
-    
-    with col1:
-        # Use st_tags without on_change parameter
-        search_terms = st_tags(
-            label='Enter search terms:',
-            text='Press enter to add more',
-            value=st.session_state[form_id]['search_terms'],
-            suggestions=st.session_state.get('recent_searches', []),
-            maxtags=10,
-            key=f"search_terms_{form_id}"
-        )
-        # Update session state after the component
-        st.session_state[form_id]['search_terms'] = search_terms
-        
-        # Use regular slider for num_results
-        num_results = st.slider(
-            "Results per term", 
-            1, 500, 
-            value=st.session_state[form_id]['num_results'],
-            key=f"num_results_{form_id}"
-        )
-        st.session_state[form_id]['num_results'] = num_results
-
-    with col2:
-        # Use session state for checkboxes
-        enable_email_sending = st.checkbox(
-            "Enable email sending",
-            value=st.session_state[form_id]['enable_email_sending'],
-            key='enable_email'
-        )
-        st.session_state[form_id]['enable_email_sending'] = enable_email_sending
-
-        ignore_previously_fetched = st.checkbox(
-            "Ignore fetched domains",
-            value=st.session_state[form_id]['ignore_previously_fetched'],
-            key='ignore_fetched'
-        )
-        st.session_state[form_id]['ignore_previously_fetched'] = ignore_previously_fetched
-
-        shuffle_keywords_option = st.checkbox(
-            "Shuffle Keywords",
-            value=st.session_state[form_id]['shuffle_keywords'],
-            key='shuffle'
-        )
-        st.session_state[form_id]['shuffle_keywords'] = shuffle_keywords_option
-
-        optimize_english = st.checkbox(
-            "Optimize (English)",
-            value=st.session_state[form_id]['optimize_english'],
-            key='opt_en'
-        )
-        st.session_state[form_id]['optimize_english'] = optimize_english
-
-        optimize_spanish = st.checkbox(
-            "Optimize (Spanish)",
-            value=st.session_state[form_id]['optimize_spanish'],
-            key='opt_es'
-        )
-        st.session_state[form_id]['optimize_spanish'] = optimize_spanish
-
-    if enable_email_sending:
-        if not st.session_state[form_id]['email_templates']:
-            st.error("No email templates available. Please create a template first.")
-            return
-        if not st.session_state[form_id]['email_settings']:
-            st.error("No email settings available. Please add email settings first.")
-            return
-
-        col3, col4 = st.columns(2)
-        with col3:
-            email_template = st.selectbox(
-                "Email Template",
-                options=st.session_state[form_id]['email_templates'],
-                format_func=lambda x: x.split(":")[1].strip(),
-                key="template_select"
-            )
-            st.session_state[form_id]['email_template'] = email_template
-
-        with col4:
-            email_setting_option = st.selectbox(
-                "From Email",
-                options=st.session_state[form_id]['email_settings'],
-                format_func=lambda x: f"{x['name']} ({x['email']})",
-                key='email_setting'
-            )
-            if email_setting_option:
-                from_email = email_setting_option['email']
-                reply_to = st.text_input(
-                    "Reply To",
-                    value=email_setting_option['email'],
-                    key='reply_to'
-                )
-                st.session_state[form_id]['from_email'] = from_email
-                st.session_state[form_id]['reply_to'] = reply_to
-            else:
-                st.error("No email setting selected. Please select an email setting.")
-                return
-
-    # Only show search results if search has been performed
-    if 'search_results' not in st.session_state:
-        st.session_state.search_results = None
-
-    if st.button("Search", key='search_button'):
-        if not search_terms:
-            st.warning("Enter at least one search term.")
-            return
-
-        progress_bar = st.progress(0, key="progress_bar")
-        status_text = st.empty()
-        email_status = st.empty()
-        results = []
-        leads_container = st.empty()
-        leads_found, emails_sent = [], []
-        log_container = st.empty()
-
-        for i, term in enumerate(search_terms):
-            status_text.text(f"Searching: '{term}' ({i + 1}/{len(search_terms)})")
-
-            with db_session() as session:
-                term_results = manual_search(
-                    session, [term], num_results,
-                    ignore_previously_fetched,
-                    optimize_english, optimize_spanish,
-                    shuffle_keywords_option, language,
-                    enable_email_sending, log_container,
-                    from_email if enable_email_sending else None,
-                    reply_to if enable_email_sending else None,
-                    email_template if enable_email_sending else None
-                )
-                results.extend(term_results['results'])
-                leads_found.extend([f"{res['Email']} - {res['Company']}" for res in term_results['results'])
-                if enable_email_sending:
-                    template = session.query(EmailTemplate).filter_by(id=int(email_template.split(":")[0])).first()
-                    for result in term_results['results']:
-                        if not result or 'Email' not in result or not is_valid_email(result['Email']):
-                            status_text.text(f"Skipping invalid result or email: {result.get('Email') if result else 'None'}")
-                            continue
-                        wrapped_content = wrap_email_body(template.body_content)
-                        response, tracking_id = send_email_ses(session, from_email, result['Email'], template.subject, wrapped_content, reply_to=reply_to)
-                        if response:
-                            update_log(log_container, f"Sent email to: {result['Email']}", 'email_sent')
-                            save_email_campaign(session, result['Email'], template.id, 'Sent', datetime.utcnow(), template.subject, response['MessageId'], wrapped_content)
-                            emails_sent.append(f"{result['Email']} - {result['Company']}")
-                        else:
-                            update_log(log_container, f"Failed to send email to: {result['Email']}", 'error')
-                            save_email_campaign(session, result['Email'], template.id, 'Failed', datetime.utcnow(), template.subject, None, wrapped_content)
-                leads_container.dataframe(pd.DataFrame({"Leads Found": leads_found, "Emails Sent": emails_sent + [""] * (len(leads_found) - len(emails_sent))}))
-            progress_bar.progress((i + 1) / len(search_terms))
-
-        # Store results in session state
-        st.session_state.search_results = results
-
-    # Display results if they exist
-    if st.session_state.search_results:
-        st.subheader("Search Results")
-        st.dataframe(pd.DataFrame(st.session_state.search_results))
-
-        if st.session_state[form_id]['enable_email_sending']:
-            st.subheader("Email Sending Results")
-            emails_sent = [r.get('email_status', '') for r in st.session_state.search_results]
-            success_rate = sum(1 for status in emails_sent if status == 'sent') / len(emails_sent) if emails_sent else 0
-            st.metric("Email Sending Success Rate", f"{success_rate:.2%}")
-
-        st.download_button(
-            label="Download CSV",
-            data=pd.DataFrame(st.session_state.search_results).to_csv(index=False).encode('utf-8'),
-            file_name="search_results.csv",
-            mime="text/csv",
-        )
-
-def fetch_search_terms_with_lead_count(session):
-    query = (session.query(
-        SearchTerm.term,
-        func.count(distinct(Lead.id)).label('lead_count'),
-        func.count(distinct(EmailCampaign.id)).label('email_count')
-    )
-    .join(LeadSource, SearchTerm.id == LeadSource.search_term_id)
-    .join(Lead, LeadSource.lead_id == Lead.id)
-    .outerjoin(EmailCampaign, Lead.id == EmailCampaign.lead_id)
-    .group_by(SearchTerm.term))
-    
-    return pd.DataFrame(
-        query.all(), 
-        columns=['Term', 'Lead Count', 'Email Count']
-    )
-
-def ai_automation_loop(session, log_container, leads_container):
-    automation_logs, total_search_terms, total_emails_sent = [], 0, 0
-    while st.session_state.get('automation_status', False):
-        try:
-            log_container.info("Starting automation cycle")
-            kb_info = get_knowledge_base_info(session, get_active_project_id())
-            if not kb_info:
-                log_container.warning("Knowledge Base not found. Skipping cycle.")
-                time.sleep(3600)
-                continue
-            base_terms = [term.term for term in session.query(SearchTerm).filter_by(project_id=get_active_project_id()).all()]
-            optimized_terms = generate_optimized_search_terms(session, base_terms, kb_info)
-            st.subheader("Optimized Search Terms")
-            st.write(", ".join(optimized_terms))
-
-            total_search_terms = len(optimized_terms)
-            progress_bar = st.progress(0, key="progress_bar")
-            for idx, term in enumerate(optimized_terms):
-                results = manual_search(session, [term], 10, ignore_previously_fetched=True)
-                new_leads = []
-                for res in results['results']:
-                    lead = save_lead(session, res['Email'], url=res['URL'])
-                    if lead:
-                        new_leads.append((lead.id, lead.email))
-                if new_leads:
-                    template = session.query(EmailTemplate).filter_by(project_id=get_active_project_id()).first()
-                    if template:
-                        from_email = kb_info.get('contact_email') or 'hello@indosy.com'
-                        reply_to = kb_info.get('contact_email') or 'eugproductions@gmail.com'
-                        logs, sent_count = bulk_send_emails(session, template.id, from_email, reply_to, [{'Email': email} for _, email in new_leads])
-                        automation_logs.extend(logs)
-                        total_emails_sent += sent_count
-                leads_container.text_area("New Leads Found", "\n".join([email for _, email in new_leads]), height=200)
-                progress_bar.progress((idx + 1) / len(optimized_terms))
-            st.success(f"Automation cycle completed. Total search terms: {total_search_terms}, Total emails sent: {total_emails_sent}")
-            time.sleep(3600)
-        except Exception as e:
-            log_container.error(f"Critical error in automation cycle: {str(e)}")
-            time.sleep(300)
-    log_container.info("Automation stopped")
-    st.session_state.automation_logs = automation_logs
-    st.session_state.total_leads_found = total_search_terms
-    st.session_state.total_emails_sent = total_emails_sent
-
-# Make sure all database operations are performed within a session context
-def get_knowledge_base_info(session, project_id):
-    kb_info = session.query(KnowledgeBase).filter_by(project_id=project_id).first()
-    return kb_info.to_dict() if kb_info else None
-
-def shuffle_keywords(term):
-    words = term.split()
-    random.shuffle(words)
-    return ' '.join(words)
-
-def get_page_description(html_content):
-    soup = BeautifulSoup(html_content, 'html.parser')
-    meta_desc = soup.find('meta', attrs={'name': 'description'})
-    return meta_desc['content'] if meta_desc else "No description found"
-
-def is_valid_email(email):
-    if email is None: return False
-    invalid_patterns = [
-        r".*\.(png|jpg|jpeg|gif|css|js)$",
-        r"^(nr|bootstrap|jquery|core|icon-|noreply)@.*",
-        r"^(email|info|contact|support|hello|hola|hi|salutations|greetings|inquiries|questions)@.*",
-        r"^email@email\.com$",
-        r".*@example\.com$",
-        r".*@.*\.(png|jpg|jpeg|gif|css|js|jpga|PM|HL)$"
-    ]
-    typo_domains = ["gmil.com", "gmal.com", "gmaill.com", "gnail.com"]
-    if any(re.match(pattern, email, re.IGNORECASE) for pattern in invalid_patterns): return False
-    if any(email.lower().endswith(f"@{domain}") for domain in typo_domains): return False
-    try: validate_email(email); return True
-    except EmailNotValidError: return False
-
-def remove_invalid_leads(session):
-    invalid_leads = session.query(Lead).filter(
-        ~Lead.email.op('~')(r'^[a-zA-Z0-9._%+-]+@[a-zA-Z0-9.-]+\.[a-zA-Z]{2,}$') |
-        Lead.email.op('~')(r'.*\.(png|jpg|jpeg|gif|css|js)$') |
-        Lead.email.op('~')(r'^(nr|bootstrap|jquery|core|icon-|noreply)@.*') |
-        Lead.email == 'email@email.com' |
-        Lead.email.like('%@example.com') |
-        Lead.email.op('~')(r'.*@.*\.(png|jpg|jpeg|gif|css|js|jpga|PM|HL)$') |
-        Lead.email.like('%@gmil.com') |
-        Lead.email.like('%@gmal.com') |
-        Lead.email.like('%@gmaill.com') |
-        Lead.email.like('%@gnail.com')
-    ).all()
-
-    for lead in invalid_leads:
-        session.query(LeadSource).filter(LeadSource.lead_id == lead.id).delete()
-        session.delete(lead)
-
-    session.commit()
-    return len(invalid_leads)
-
-def perform_quick_scan(session):
-    with st.spinner("Performing quick scan..."):
-        terms = session.query(SearchTerm).order_by(func.random()).limit(3).all()
-        email_setting = fetch_email_settings(session)[0] if fetch_email_settings(session) else None
-        from_email = email_setting['email'] if email_setting else None
-        reply_to = from_email
-        email_template = session.query(EmailTemplate).first()
-        res = manual_search(session, [term.term for term in terms], 10, True, False, False, True, "EN", True, st.empty(), from_email, reply_to, f"{email_template.id}: {email_template.template_name}" if email_template else None)
-    st.success(f"Quick scan completed! Found {len(res['results'])} new leads.")
-    return {"new_leads": len(res['results']), "terms_used": [term.term for term in terms]}
-
-def bulk_send_emails(session, template_id, from_email, reply_to, leads, progress_bar=None, status_text=None, results=None, log_container=None):
-    template = session.query(EmailTemplate).filter_by(id=template_id).first()
-    if not template:
-        logging.error(f"Email template with ID {template_id} not found.")
-        return [], 0
-
-    email_subject = template.subject
-    email_content = template.body_content
-
-    logs, sent_count = [], 0
-    total_leads = len(leads)
-
-    for index, lead in enumerate(leads):
-        try:
-            validate_email(lead['Email'])
-            response, tracking_id = send_email_ses(session, from_email, lead['Email'], email_subject, email_content, reply_to=reply_to)
-            if response:
-                status = 'sent'
-                message_id = response.get('MessageId', f"sent-{uuid.uuid4()}")
-                sent_count += 1
-                log_message = f"✅ Email sent to: {lead['Email']}"
-            else:
-                status = 'failed'
-                message_id = f"failed-{uuid.uuid4()}"
-                log_message = f"❌ Failed to send email to: {lead['Email']}"
-            
-            save_email_campaign(session, lead['Email'], template_id, status, datetime.utcnow(), email_subject, message_id, email_content)
-            logs.append(log_message)
-
-            if progress_bar:
-                progress_bar.progress((index + 1) / total_leads)
-            if status_text:
-                status_text.text(f"Processed {index + 1}/{total_leads} leads")
-            if results is not None:
-                results.append({"Email": lead['Email'], "Status": status})
-
-            if log_container:
-                log_container.text(log_message)
-
-        except EmailNotValidError:
-            log_message = f"❌ Invalid email address: {lead['Email']}"
-            logs.append(log_message)
-        except Exception as e:
-            error_message = f"Error sending email to {lead['Email']}: {str(e)}"
-            logging.error(error_message)
-            save_email_campaign(session, lead['Email'], template_id, 'failed', datetime.utcnow(), email_subject, f"error-{uuid.uuid4()}", email_content)
-            logs.append(f"❌ Error sending email to: {lead['Email']} (Error: {str(e)})")
-
-    return logs, sent_count
-
-def view_campaign_logs():
-    st.header("Email Logs")
-    with db_session() as session:
-        logs = fetch_all_email_logs(session)
-        if logs.empty:
-            st.info("No email logs found.")
-        else:
-            st.write(f"Total emails sent: {len(logs)}")
-            st.write(f"Success rate: {(logs['Status'] == 'sent').mean():.2%}")
-
-            col1, col2 = st.columns(2)
-            with col1:
-                start_date = st.date_input("Start Date", value=logs['Sent At'].min().date())
-            with col2:
-                end_date = st.date_input("End Date", value=logs['Sent At'].max().date())
-
-            filtered_logs = logs[(logs['Sent At'].dt.date >= start_date) & (logs['Sent At'].dt.date <= end_date)]
-
-            search_term = st.text_input("Search by email or subject")
-            if search_term:
-                filtered_logs = filtered_logs[filtered_logs['Email'].str.contains(search_term, case=False) | 
-                                              filtered_logs['Subject'].str.contains(search_term, case=False)]
-
-            col1, col2, col3 = st.columns(3)
-            with col1:
-                st.metric("Emails Sent", len(filtered_logs))
-            with col2:
-                st.metric("Unique Recipients", filtered_logs['Email'].nunique())
-            with col3:
-                st.metric("Success Rate", f"{(filtered_logs['Status'] == 'sent').mean():.2%}")
-
-            daily_counts = filtered_logs.resample('D', on='Sent At')['Email'].count()
-            st.bar_chart(daily_counts)
-
-            st.subheader("Detailed Email Logs")
-            for _, log in filtered_logs.iterrows():
-                with st.expander(f"{log['Sent At'].strftime('%Y-%m-%d %H:%M:%S')} - {log['Email']} - {log['Status']}"):
-                    st.write(f"**Subject:** {log['Subject']}")
-                    st.write(f"**Content Preview:** {log['Content'][:100]}...")
-                    if st.button("View Full Email", key=f"view_email_{log['ID']}"):
-                        st.components.v1.html(wrap_email_body(log['Content']), height=400, scrolling=True)
-                    if log['Status'] != 'sent':
-                        st.error(f"Status: {log['Status']}")
-
-            logs_per_page = 20
-            total_pages = (len(filtered_logs) - 1) // logs_per_page + 1
-            page = st.number_input("Page", min_value=1, max_value=total_pages, value=1)
-            start_idx = (page - 1) * logs_per_page
-            end_idx = start_idx + logs_per_page
-
-            st.table(filtered_logs.iloc[start_idx:end_idx][['Sent At', 'Email', 'Subject', 'Status']])
-
-            if st.button("Export Logs to CSV"):
-                csv = filtered_logs.to_csv(index=False)
-                st.download_button(
-                    label="Download CSV",
-                    data=csv,
-                    file_name="email_logs.csv",
-                    mime="text/csv"
-                )
-
-def fetch_all_email_logs(session):
-    try:
-        email_campaigns = session.query(EmailCampaign).join(Lead).join(EmailTemplate).options(joinedload(EmailCampaign.lead), joinedload(EmailCampaign.template)).order_by(EmailCampaign.sent_at.desc()).all()
-        return pd.DataFrame({
-            'ID': [ec.id for ec in email_campaigns],
-            'Sent At': [ec.sent_at for ec in email_campaigns],
-            'Email': [ec.lead.email for ec in email_campaigns],
-            'Template': [ec.template.template_name for ec in email_campaigns],
-            'Subject': [ec.customized_subject or "No subject" for ec in email_campaigns],
-            'Content': [ec.customized_content or "No content" for ec in email_campaigns],
-            'Status': [ec.status for ec in email_campaigns],
-            'Message ID': [ec.message_id or "No message ID" for ec in email_campaigns],
-            'Campaign ID': [ec.campaign_id for ec in email_campaigns],
-            'Lead Name': [f"{ec.lead.first_name or ''} {ec.lead.last_name or ''}".strip() or "Unknown" for ec in email_campaigns],
-            'Lead Company': [ec.lead.company or "Unknown" for ec in email_campaigns]
-        })
-    except SQLAlchemyError as e:
-        logging.error(f"Database error in fetch_all_email_logs: {str(e)}")
-        return pd.DataFrame()
-
-def update_lead(session, lead_id, updated_data):
-    try:
-        lead = session.query(Lead).filter(Lead.id == lead_id).first()
-        if lead:
-            for key, value in updated_data.items():
-                setattr(lead, key, value)
-            return True
-    except SQLAlchemyError as e:
-        logging.error(f"Error updating lead {lead_id}: {str(e)}")
-        session.rollback()
-    return False
-
-def delete_lead(session, lead_id):
-    try:
-        lead = session.query(Lead).filter(Lead.id == lead_id).first()
-        if lead:
-            session.delete(lead)
-            return True
-    except SQLAlchemyError as e:
-        logging.error(f"Error deleting lead {lead_id}: {str(e)}")
-        session.rollback()
-    return False
-
-def is_valid_email(email):
-    try:
-        validate_email(email)
-        return True
-    except EmailNotValidError:
-        return False
-
-
-
-
-def view_leads_page():
-    st.title("Lead Management Dashboard")
-    
-    # Initialize pagination state
-    if 'leads_page' not in st.session_state:
-        st.session_state.leads_page = 1
-    if 'leads_per_page' not in st.session_state:
-        st.session_state.leads_per_page = 20
-    
-    with db_session() as session:
-        if 'leads' not in st.session_state or st.button("Refresh Leads"):
-            st.session_state.leads = fetch_leads_with_sources(session)
-            
-        if st.session_state.leads.empty:
-            st.info("No leads available. Start by adding some leads to your campaigns.")
-            return
-
-    # Add filters before table
-    col1, col2, col3 = st.columns(3)
-    with col1:
-        status_filter = st.multiselect("Email Status", ["sent", "opened", "clicked", "bounced", "failed"])
-    with col2:
-        date_range = st.date_input("Date Range", [])
-    with col3:
-        source_filter = st.multiselect("Lead Source", ["Manual Search", "Import", "API"])
-    
-    # Fix pagination
-    if not st.session_state.leads.empty:
-        total_pages = len(st.session_state.leads) // st.session_state.leads_per_page + 1
-        page_number = st.number_input("Page", min_value=1, max_value=total_pages, value=1)
-        
-        # Add bulk actions
-        selected_leads = st.multiselect("Select Leads", st.session_state.leads['Email'].tolist())
-        if selected_leads:
-            action = st.selectbox("Bulk Action", ["Delete", "Export", "Send Email"])
-
-    if not st.session_state.leads.empty:
-        total_leads = len(st.session_state.leads)
-        contacted_leads = len(st.session_state.leads[st.session_state.leads['Last Contact'].notna()])
-        conversion_rate = (st.session_state.leads['Last Email Status'] == 'sent').mean()
-
-        st.columns(3)[0].metric("Total Leads", f"{total_leads:,}")
-        st.columns(3)[1].metric("Contacted Leads", f"{contacted_leads:,}")
-        st.columns(3)[2].metric("Conversion Rate", f"{conversion_rate:.2%}")
-
-        st.subheader("Leads Table")
-        search_term = st.text_input("Search leads by email, name, company, or source")
-        filtered_leads = st.session_state.leads[st.session_state.leads.apply(lambda row: search_term.lower() in str(row).lower(), axis=1)]
-
-        leads_per_page = 20
-        start_idx = (page_number - 1) * leads_per_page
-        end_idx = start_idx + leads_per_page
-
-        edited_df = st.data_editor(
-            filtered_leads.iloc[start_idx:end_idx],
-            column_config={
-                "ID": st.column_config.NumberColumn("ID", disabled=True),
-                "Email": st.column_config.TextColumn("Email"),
-                "First Name": st.column_config.TextColumn("First Name"),
-                "Last Name": st.column_config.TextColumn("Last Name"),
-                "Company": st.column_config.TextColumn("Company"),
-                "Job Title": st.column_config.TextColumn("Job Title"),
-                "Source": st.column_config.TextColumn("Source", disabled=True),
-                "Last Contact": st.column_config.DatetimeColumn("Last Contact", disabled=True),
-                "Last Email Status": st.column_config.TextColumn("Last Email Status", disabled=True),
-                "Delete": st.column_config.CheckboxColumn("Delete")
-            },
-            disabled=["ID", "Source", "Last Contact", "Last Email Status"],
-            hide_index=True,
-            num_rows="dynamic"
-        )
-
-        if st.form_submit_button("Save Changes", type="primary"):
-            for index, row in edited_df.iterrows():
-                if row['Delete']:
-                    if delete_lead_and_sources(session, row['ID']):
-                        st.success(f"Deleted lead: {row['Email']}")
-                else:
-                    updated_data = {k: row[k] for k in ['Email', 'First Name', 'Last Name', 'Company', 'Job Title']}
-                    if update_lead(session, row['ID'], updated_data):
-                        st.success(f"Updated lead: {row['Email']}")
-            st.rerun()
-
-        st.download_button(
-            "Export Filtered Leads to CSV",
-            filtered_leads.to_csv(index=False).encode('utf-8'),
-            "exported_leads.csv",
-            "text/csv"
-        )
-
-        st.subheader("Lead Growth")
-        if 'Created At' in st.session_state.leads.columns:
-            lead_growth = st.session_state.leads.groupby(pd.to_datetime(st.session_state.leads['Created At']).dt.to_period('M')).size().cumsum()
-            st.line_chart(lead_growth)
-        else:
-            st.warning("Created At data is not available for lead growth chart.")
-
-        st.subheader("Email Campaign Performance")
-        email_status_counts = st.session_state.leads['Last Email Status'].value_counts()
-        st.plotly_chart(px.pie(
-            values=email_status_counts.values,
-            names=email_status_counts.index,
-            title="Distribution of Email Statuses"
-        ), use_container_width=True)
-
-def fetch_leads_with_sources(session):
-    try:
-        query = session.query(Lead, func.string_agg(LeadSource.url, ', ').label('sources'), func.max(EmailCampaign.sent_at).label('last_contact'), func.string_agg(EmailCampaign.status, ', ').label('email_statuses')).outerjoin(LeadSource).outerjoin(EmailCampaign).group_by(Lead.id)
-        return pd.DataFrame([{**{k: getattr(lead, k) for k in ['id', 'email', 'first_name', 'last_name', 'company', 'job_title', 'created_at']}, 'Source': sources, 'Last Contact': last_contact, 'Last Email Status': email_statuses.split(', ')[-1] if email_statuses else 'Not Contacted', 'Delete': False} for lead, sources, last_contact, email_statuses in query.all()])
-    except SQLAlchemyError as e:
-        logging.error(f"Database error in fetch_leads_with_sources: {str(e)}")
-        return pd.DataFrame()
-
-def fetch_search_terms_with_lead_count(session):
-    query = (session.query(SearchTerm.term, 
-                           func.count(distinct(Lead.id)).label('lead_count'),
-                           func.count(distinct(EmailCampaign.id)).label('email_count'))
-             .join(LeadSource, SearchTerm.id == LeadSource.search_term_id)
-             .join(Lead, LeadSource.lead_id == Lead.id)
-             .outerjoin(EmailCampaign, Lead.id == EmailCampaign.lead_id)
-             .group_by(SearchTerm.term))
-    df = pd.DataFrame(query.all(), columns=['Term', 'Lead Count', 'Email Count'])
-    return df
-
-def add_search_term(session, term, campaign_id):
-    try:
-        new_term = SearchTerm(term=term, campaign_id=campaign_id, created_at=datetime.utcnow())
-        session.add(new_term)
-        session.commit()
-        return new_term.id
-    except SQLAlchemyError as e:
-        session.rollback()
-        logging.error(f"Error adding search term: {str(e)}")
-        raise
-
-def update_search_term_group(session, group_id, updated_terms):
-    try:
-        current_term_ids = set(int(term.split(":")[0]) for term in updated_terms)
-        existing_terms = session.query(SearchTerm).filter(SearchTerm.group_id == group_id).all()
-        for term in existing_terms:
-            term.group_id = None if term.id not in current_term_ids else group_id
-        for term_str in updated_terms:
-            term = session.query(SearchTerm).get(int(term_str.split(":")[0]))
-            if term: term.group_id = group_id
-        session.commit()
-    except Exception as e:
-        session.rollback()
-        logging.error(f"Error in update_search_term_group: {str(e)}")
-
-def add_new_search_term(session, new_term, campaign_id, group_for_new_term):
-    try:
-        group_id = (int(group_for_new_term.split(":")[0]) 
-                   if group_for_new_term != "None" 
-                   else None)
-        
-        new_search_term = SearchTerm(
-            term=new_term,
-            campaign_id=campaign_id,
-            created_at=datetime.utcnow(),
-            group_id=group_id
-        )
-        session.add(new_search_term)
-        session.commit()
-        return new_search_term.id
-    except Exception as e:
-        session.rollback()
-        logging.error(f"Error adding search term: {str(e)}")
-
-def ai_group_search_terms(session, ungrouped_terms):
-    existing_groups = session.query(SearchTermGroup).all()
-    
-    prompt = f"""
-    Categorize these search terms into existing groups or suggest new ones:
-    {', '.join([term.term for term in ungrouped_terms])}
-
-    Existing groups: {', '.join([group.name for group in existing_groups])}
-
-    Respond with a JSON object: {{group_name: [term1, term2, ...]}}
-    """
-
-    messages = [
-        {"role": "system", "content": "You're an AI that categorizes search terms for lead generation. Be concise and efficient."},
-        {"role": "user", "content": prompt}
-    ]
-
-    response = openai_chat_completion(messages, function_name="ai_group_search_terms")
-
-    return response if isinstance(response, dict) else {}
-
-def update_search_term_groups(session, grouped_terms):
-    for group_name, terms in grouped_terms.items():
-        group = session.query(SearchTermGroup).filter_by(name=group_name).first()
-        if not group:
-            group = SearchTermGroup(name=group_name)
-            session.add(group)
-            session.flush()
-        
-        for term in terms:
-            search_term = session.query(SearchTerm).filter_by(term=term).first()
-            if search_term:
-                search_term.group_id = group.id
-
-    session.commit()
-
-def create_search_term_group(session, group_name):
-    try:
-        new_group = SearchTermGroup(name=group_name)
-        session.add(new_group)
-        session.commit()
-    except Exception as e:
-        session.rollback()
-        logging.error(f"Error creating search term group: {str(e)}")
-
-def delete_search_term_group(session, group_id):
-    try:
-        group = session.query(SearchTermGroup).get(group_id)
-        if group:
-            # Set group_id to None for all search terms in this group
-            session.query(SearchTerm).filter(SearchTerm.group_id == group_id).update({SearchTerm.group_id: None})
-            session.delete(group)
     except Exception as e:
         session.rollback()
         logging.error(f"Error deleting search term group: {str(e)}")
@@ -1854,24 +855,6 @@
 
 def manual_search_page():
     st.title("Manual Search")
-<<<<<<< HEAD
-    
-    # Initialize form state
-    form_id = 'manual_search_form'
-    if form_id not in st.session_state:
-        st.session_state[form_id] = {
-            'search_terms': [],
-            'num_results': 10,
-            'enable_email_sending': True,
-            'ignore_previously_fetched': True,
-            'shuffle_keywords': True,
-            'optimize_english': False,
-            'optimize_spanish': False,
-            'language': "ES",
-            'email_templates': [],
-            'email_settings': []
-        }
-=======
 
     with db_session() as session:
         # Fetch recent searches within the session
@@ -1881,7 +864,6 @@
         
         email_templates = fetch_email_templates(session)
         email_settings = fetch_email_settings(session)
->>>>>>> 43fda4a3
 
     col1, col2 = st.columns([2, 1])
 
@@ -1892,69 +874,17 @@
             value=recent_search_terms,
             suggestions=['software engineer', 'data scientist', 'product manager'],
             maxtags=10,
-<<<<<<< HEAD
-            key=f"search_terms_{form_id}"
-        )
-        # Update session state after the component
-        st.session_state[form_id]['search_terms'] = search_terms
-        
-        # Use regular slider for num_results
-        num_results = st.slider(
-            "Results per term", 
-            1, 500, 
-            value=st.session_state[form_id]['num_results'],
-            key=f"num_results_{form_id}"
-=======
             key='search_terms_input'
->>>>>>> 43fda4a3
         )
         num_results = st.slider("Results per term", 1, 500, 10)
 
     with col2:
-<<<<<<< HEAD
-        # Use session state for checkboxes
-        enable_email_sending = st.checkbox(
-            "Enable email sending",
-            value=st.session_state[form_id]['enable_email_sending'],
-            key='enable_email'
-        )
-        st.session_state[form_id]['enable_email_sending'] = enable_email_sending
-
-        ignore_previously_fetched = st.checkbox(
-            "Ignore fetched domains",
-            value=st.session_state[form_id]['ignore_previously_fetched'],
-            key='ignore_fetched'
-        )
-        st.session_state[form_id]['ignore_previously_fetched'] = ignore_previously_fetched
-
-        shuffle_keywords_option = st.checkbox(
-            "Shuffle Keywords",
-            value=st.session_state[form_id]['shuffle_keywords'],
-            key='shuffle'
-        )
-        st.session_state[form_id]['shuffle_keywords'] = shuffle_keywords_option
-
-        optimize_english = st.checkbox(
-            "Optimize (English)",
-            value=st.session_state[form_id]['optimize_english'],
-            key='opt_en'
-        )
-        st.session_state[form_id]['optimize_english'] = optimize_english
-
-        optimize_spanish = st.checkbox(
-            "Optimize (Spanish)",
-            value=st.session_state[form_id]['optimize_spanish'],
-            key='opt_es'
-        )
-        st.session_state[form_id]['optimize_spanish'] = optimize_spanish
-=======
         enable_email_sending = st.checkbox("Enable email sending", value=True)
         ignore_previously_fetched = st.checkbox("Ignore fetched domains", value=True)
         shuffle_keywords_option = st.checkbox("Shuffle Keywords", value=True)
         optimize_english = st.checkbox("Optimize (English)", value=False)
         optimize_spanish = st.checkbox("Optimize (Spanish)", value=False)
         language = st.selectbox("Select Language", options=["ES", "EN"], index=0)
->>>>>>> 43fda4a3
 
     if enable_email_sending:
         if not email_templates:
@@ -1997,13 +927,9 @@
             with db_session() as session:
                 term_results = manual_search(session, [term], num_results, ignore_previously_fetched, optimize_english, optimize_spanish, shuffle_keywords_option, language, enable_email_sending, log_container, from_email, reply_to, email_template)
                 results.extend(term_results['results'])
-<<<<<<< HEAD
-                leads_found.extend([f"{res['Email']} - {res['Company']}" for res in term_results['results'])
-=======
 
                 leads_found.extend([f"{res['Email']} - {res['Company']}" for res in term_results['results']])
 
->>>>>>> 43fda4a3
                 if enable_email_sending:
                     template = session.query(EmailTemplate).filter_by(id=int(email_template.split(":")[0])).first()
                     for result in term_results['results']:
@@ -2325,95 +1251,44 @@
 
 def view_leads_page():
     st.title("Lead Management Dashboard")
-    
-    # Initialize pagination state
-    if 'leads_page' not in st.session_state:
-        st.session_state.leads_page = 1
-    if 'leads_per_page' not in st.session_state:
-        st.session_state.leads_per_page = 20
-    
     with db_session() as session:
         if 'leads' not in st.session_state or st.button("Refresh Leads"):
             st.session_state.leads = fetch_leads_with_sources(session)
-            
-        if st.session_state.leads.empty:
-            st.info("No leads available. Start by adding some leads to your campaigns.")
-            return
-
-    # Add filters before table
-    col1, col2, col3 = st.columns(3)
-    with col1:
-        status_filter = st.multiselect("Email Status", ["sent", "opened", "clicked", "bounced", "failed"])
-    with col2:
-        date_range = st.date_input("Date Range", [])
-    with col3:
-        source_filter = st.multiselect("Lead Source", ["Manual Search", "Import", "API"])
-    
-    # Fix pagination
-    if not st.session_state.leads.empty:
-        total_pages = len(st.session_state.leads) // st.session_state.leads_per_page + 1
-        page_number = st.number_input("Page", min_value=1, max_value=total_pages, value=1)
-        
-        # Add bulk actions
-        selected_leads = st.multiselect("Select Leads", st.session_state.leads['Email'].tolist())
-        if selected_leads:
-            action = st.selectbox("Bulk Action", ["Delete", "Export", "Send Email"])
-
-    if not st.session_state.leads.empty:
-        total_leads = len(st.session_state.leads)
-        contacted_leads = len(st.session_state.leads[st.session_state.leads['Last Contact'].notna()])
-        conversion_rate = (st.session_state.leads['Last Email Status'] == 'sent').mean()
-
-        st.columns(3)[0].metric("Total Leads", f"{total_leads:,}")
-        st.columns(3)[1].metric("Contacted Leads", f"{contacted_leads:,}")
-        st.columns(3)[2].metric("Conversion Rate", f"{conversion_rate:.2%}")
-
-        st.subheader("Leads Table")
-        search_term = st.text_input("Search leads by email, name, company, or source")
-        filtered_leads = st.session_state.leads[st.session_state.leads.apply(lambda row: search_term.lower() in str(row).lower(), axis=1)]
-
-        leads_per_page = 20
-        start_idx = (page_number - 1) * leads_per_page
-        end_idx = start_idx + leads_per_page
-
-        edited_df = st.data_editor(
-            filtered_leads.iloc[start_idx:end_idx],
-            column_config={
-                "ID": st.column_config.NumberColumn("ID", disabled=True),
-                "Email": st.column_config.TextColumn("Email"),
-                "First Name": st.column_config.TextColumn("First Name"),
-                "Last Name": st.column_config.TextColumn("Last Name"),
-                "Company": st.column_config.TextColumn("Company"),
-                "Job Title": st.column_config.TextColumn("Job Title"),
-                "Source": st.column_config.TextColumn("Source", disabled=True),
-                "Last Contact": st.column_config.DatetimeColumn("Last Contact", disabled=True),
-                "Last Email Status": st.column_config.TextColumn("Last Email Status", disabled=True),
-                "Delete": st.column_config.CheckboxColumn("Delete")
-            },
-            disabled=["ID", "Source", "Last Contact", "Last Email Status"],
-            hide_index=True,
-            num_rows="dynamic"
-        )
-
-        if st.form_submit_button("Save Changes", type="primary"):
-            for index, row in edited_df.iterrows():
-                if row['Delete']:
-                    if delete_lead_and_sources(session, row['ID']):
-                        st.success(f"Deleted lead: {row['Email']}")
-                else:
-                    updated_data = {k: row[k] for k in ['Email', 'First Name', 'Last Name', 'Company', 'Job Title']}
-                    if update_lead(session, row['ID'], updated_data):
-                        st.success(f"Updated lead: {row['Email']}")
-            st.rerun()
-
-<<<<<<< HEAD
-        st.download_button(
-            "Export Filtered Leads to CSV",
-            filtered_leads.to_csv(index=False).encode('utf-8'),
-            "exported_leads.csv",
-            "text/csv"
-        )
-=======
+        if not st.session_state.leads.empty:
+            total_leads = len(st.session_state.leads)
+            contacted_leads = len(st.session_state.leads[st.session_state.leads['Last Contact'].notna()])
+            conversion_rate = (st.session_state.leads['Last Email Status'] == 'sent').mean()
+
+            st.columns(3)[0].metric("Total Leads", f"{total_leads:,}")
+            st.columns(3)[1].metric("Contacted Leads", f"{contacted_leads:,}")
+            st.columns(3)[2].metric("Conversion Rate", f"{conversion_rate:.2%}")
+
+            st.subheader("Leads Table")
+            search_term = st.text_input("Search leads by email, name, company, or source")
+            filtered_leads = st.session_state.leads[st.session_state.leads.apply(lambda row: search_term.lower() in str(row).lower(), axis=1)]
+
+            leads_per_page, page_number = 20, st.number_input("Page", min_value=1, value=1)
+            start_idx, end_idx = (page_number - 1) * leads_per_page, page_number * leads_per_page
+
+            edited_df = st.data_editor(
+                filtered_leads.iloc[start_idx:end_idx],
+                column_config={
+                    "ID": st.column_config.NumberColumn("ID", disabled=True),
+                    "Email": st.column_config.TextColumn("Email"),
+                    "First Name": st.column_config.TextColumn("First Name"),
+                    "Last Name": st.column_config.TextColumn("Last Name"),
+                    "Company": st.column_config.TextColumn("Company"),
+                    "Job Title": st.column_config.TextColumn("Job Title"),
+                    "Source": st.column_config.TextColumn("Source", disabled=True),
+                    "Last Contact": st.column_config.DatetimeColumn("Last Contact", disabled=True),
+                    "Last Email Status": st.column_config.TextColumn("Last Email Status", disabled=True),
+                    "Delete": st.column_config.CheckboxColumn("Delete")
+                },
+                disabled=["ID", "Source", "Last Contact", "Last Email Status"],
+                hide_index=True,
+                num_rows="dynamic"
+            )
+
             if st.button("Save Changes", type="primary"):
                 for index, row in edited_df.iterrows():
                     if row['Delete']:
@@ -2431,22 +1306,23 @@
                 "exported_leads.csv",
                 "text/csv"
             )
->>>>>>> 43fda4a3
-
-        st.subheader("Lead Growth")
-        if 'Created At' in st.session_state.leads.columns:
-            lead_growth = st.session_state.leads.groupby(pd.to_datetime(st.session_state.leads['Created At']).dt.to_period('M')).size().cumsum()
-            st.line_chart(lead_growth)
+
+            st.subheader("Lead Growth")
+            if 'Created At' in st.session_state.leads.columns:
+                lead_growth = st.session_state.leads.groupby(pd.to_datetime(st.session_state.leads['Created At']).dt.to_period('M')).size().cumsum()
+                st.line_chart(lead_growth)
+            else:
+                st.warning("Created At data is not available for lead growth chart.")
+
+            st.subheader("Email Campaign Performance")
+            email_status_counts = st.session_state.leads['Last Email Status'].value_counts()
+            st.plotly_chart(px.pie(
+                values=email_status_counts.values,
+                names=email_status_counts.index,
+                title="Distribution of Email Statuses"
+            ), use_container_width=True)
         else:
-            st.warning("Created At data is not available for lead growth chart.")
-
-        st.subheader("Email Campaign Performance")
-        email_status_counts = st.session_state.leads['Last Email Status'].value_counts()
-        st.plotly_chart(px.pie(
-            values=email_status_counts.values,
-            names=email_status_counts.index,
-            title="Distribution of Email Statuses"
-        ), use_container_width=True)
+            st.info("No leads available. Start by adding some leads to your campaigns.")
 
 def fetch_leads_with_sources(session):
     try:
@@ -2455,6 +1331,18 @@
     except SQLAlchemyError as e:
         logging.error(f"Database error in fetch_leads_with_sources: {str(e)}")
         return pd.DataFrame()
+
+def delete_lead_and_sources(session, lead_id):
+    try:
+        session.query(LeadSource).filter(LeadSource.lead_id == lead_id).delete()
+        lead = session.query(Lead).filter(Lead.id == lead_id).first()
+        if lead:
+            session.delete(lead)
+            return True
+    except SQLAlchemyError as e:
+        logging.error(f"Error deleting lead {lead_id} and its sources: {str(e)}")
+        session.rollback()
+    return False
 
 def fetch_search_terms_with_lead_count(session):
     query = (session.query(SearchTerm.term, 
@@ -2588,23 +1476,14 @@
 
 def add_new_search_term(session, new_term, campaign_id, group_for_new_term):
     try:
-        group_id = (int(group_for_new_term.split(":")[0]) 
-                   if group_for_new_term != "None" 
-                   else None)
-        
-        new_search_term = SearchTerm(
-            term=new_term,
-            campaign_id=campaign_id,
-            created_at=datetime.utcnow(),
-            group_id=group_id
-        )
+        new_search_term = SearchTerm(term=new_term, campaign_id=campaign_id, created_at=datetime.utcnow())
+        if group_for_new_term != "None":
+            new_search_term.group_id = int(group_for_new_term.split(":")[0])
         session.add(new_search_term)
         session.commit()
-        return new_search_term.id
     except Exception as e:
         session.rollback()
         logging.error(f"Error adding search term: {str(e)}")
-        raise
 
 def ai_group_search_terms(session, ungrouped_terms):
     existing_groups = session.query(SearchTermGroup).all()
@@ -3378,87 +2257,6 @@
         st.error(f"An error occurred while fetching sent email campaigns: {str(e)}")
         logging.error(f"Error in view_sent_email_campaigns: {str(e)}")
 
-<<<<<<< HEAD
-def test_email_settings(session, setting_id, test_email):
-    try:
-        setting = session.query(EmailSettings).get(setting_id)
-        if not setting:
-            return False, "Email setting not found"
-            
-        response, _ = send_email_ses(
-            session,
-            setting.email,
-            test_email,
-            "Test Email from AutoclientAI",
-            "<p>This is a test email from your AutoclientAI email settings.</p>",
-            reply_to=setting.email
-        )
-        
-        if response:
-            return True, "Test email sent successfully"
-        return False, "Failed to send test email"
-        
-    except Exception as e:
-        return False, f"Error: {str(e)}"
-
-# Add after imports
-if 'initialized' not in st.session_state:
-    st.session_state.initialized = True
-    st.session_state.update({
-        'active_project_id': 1,
-        'active_campaign_id': 1,
-        'search_results': None,
-        'automation_status': False,
-        'leads_data': None,
-        'templates_data': None,
-        'email_settings_data': None,
-        'current_page': None,
-        'form_data': {},
-        'search_terms': [],
-        'selected_template': None,
-        'selected_email': None,
-        'last_refresh_time': None,
-        'email_templates': [],  # Add this
-        'email_settings': []    # Add this
-    })
-
-# Add new utility functions
-def handle_form_submit(form_id, callback):
-    """Handle form submissions without page reload"""
-    if form_id not in st.session_state:
-        st.session_state[form_id] = {}
-    
-    def update_form_data(key, value):
-        st.session_state[form_id][key] = value
-    
-    return update_form_data, st.session_state[form_id]
-
-def cached_db_query(ttl_seconds=300):
-    def decorator(func):
-        def wrapper(*args, **kwargs):
-            cache_key = f"{func.__name__}_{args}_{kwargs}"
-            
-            if cache_key not in st.session_state or \
-               (datetime.now() - st.session_state.get(f"{cache_key}_time", datetime.min)).seconds > ttl_seconds:
-                
-                result = func(*args, **kwargs)
-                st.session_state[cache_key] = result
-                st.session_state[f"{cache_key}_time"] = datetime.now()
-                return result
-                
-            return st.session_state[cache_key]
-        return wrapper
-    return decorator
-
-def stable_component(key, component_func, *args, **kwargs):
-    """Wrapper to prevent component reloads"""
-    if key not in st.session_state:
-        st.session_state[key] = component_func(*args, **kwargs)
-    return st.session_state[key]
-
-# Replace main() function
-=======
->>>>>>> 43fda4a3
 def main():
     st.set_page_config(
         page_title="Autoclient.ai | Lead Generation AI App",
@@ -3504,196 +2302,5 @@
     st.sidebar.markdown("---")
     st.sidebar.info("© 2024 AutoclientAI. All rights reserved.")
 
-<<<<<<< HEAD
-# Add caching to database queries
-@cached_db_query(ttl_seconds=300)
-def fetch_leads_with_sources(session):
-    # Existing implementation remains the same
-    pass
-
-@cached_db_query(ttl_seconds=3600)
-def fetch_email_templates(session):
-    # Existing implementation remains the same
-    pass
-
-# Modify manual_search_page to use persistent state
-def manual_search_page():
-    st.title("Manual Search")
-    
-    # Initialize form state
-    form_id = 'manual_search_form'
-    if form_id not in st.session_state:
-        st.session_state[form_id] = {
-            'search_terms': [],
-            'num_results': 10,
-            'enable_email_sending': True,
-            'ignore_previously_fetched': True,
-            'shuffle_keywords': True,
-            'optimize_english': False,
-            'optimize_spanish': False,
-            'language': "ES",
-            'email_templates': [],
-            'email_settings': []
-        }
-
-    col1, col2 = st.columns([2, 1])
-    
-    with col1:
-        # Use st_tags without on_change parameter
-        search_terms = st_tags(
-            label='Enter search terms:',
-            text='Press enter to add more',
-            value=st.session_state[form_id]['search_terms'],
-            suggestions=st.session_state.get('recent_searches', []),
-            maxtags=10,
-            key=f"search_terms_{form_id}"
-        )
-        # Update session state after the component
-        st.session_state[form_id]['search_terms'] = search_terms
-        
-        # Use regular slider for num_results
-        num_results = st.slider(
-            "Results per term", 
-            1, 500, 
-            value=st.session_state[form_id]['num_results'],
-            key=f"num_results_{form_id}"
-        )
-        st.session_state[form_id]['num_results'] = num_results
-
-    # Rest of the function remains the same...
-
-
-
-def is_pg_dump_available():
-    try:
-        subprocess.run(['pg_dump', '--version'], capture_output=True)
-        return True
-    except FileNotFoundError:
-        return False
-
-def get_table_schema_and_counts(session):
-    tables_info = {}
-    for table in Base.metadata.sorted_tables:
-        columns = []
-        for column in table.columns:
-            columns.append({
-                'name': column.name,
-                'type': str(column.type),
-                'nullable': column.nullable
-            })
-        row_count = session.query(func.count()).select_from(table).scalar()
-        tables_info[table.name] = {
-            'columns': columns,
-            'row_count': row_count
-        }
-    return tables_info
-
-def create_database_backup(session):
-    if not is_pg_dump_available():
-        st.error("pg_dump not available. Cannot create backup.")
-        return None, None
-        
-    timestamp = datetime.now().strftime('%Y%m%d_%H%M%S')
-    filename = f"backup_{timestamp}.sql"
-    
-    try:
-        result = subprocess.run(
-            ['pg_dump', DATABASE_URL],
-            capture_output=True,
-            text=True
-        )
-        if result.returncode == 0:
-            return result.stdout, filename
-        return None, None
-    except Exception as e:
-        logging.error(f"Backup failed: {str(e)}")
-        return None, None
-
-def get_available_email_settings(session, original_setting_id):
-    try:
-        # First try to get the original setting
-        setting = session.query(EmailSettings).get(original_setting_id)
-        if setting and not is_quota_exceeded(session, setting.id):
-            return setting
-            
-        # If original setting unavailable, find another valid setting
-        available_setting = session.query(EmailSettings)\
-            .filter(EmailSettings.id != original_setting_id)\
-            .filter(EmailSettings.daily_sent < EmailSettings.daily_limit)\
-            .first()
-            
-        return available_setting
-    except Exception as e:
-        logging.error(f"Error getting available email settings: {str(e)}")
-        return None
-
-def is_quota_exceeded(session, setting_id):
-    try:
-        setting = session.query(EmailSettings).get(setting_id)
-        if not setting:
-            return True
-            
-        # Reset daily count if last_reset is from previous day
-        quota = session.query(EmailQuota).filter_by(email_settings_id=setting_id).first()
-        if not quota:
-            quota = EmailQuota(email_settings_id=setting_id, daily_sent=0, last_reset=datetime.utcnow())
-            session.add(quota)
-            session.commit()
-            return False
-            
-        if quota.last_reset.date() < datetime.utcnow().date():
-            quota.daily_sent = 0
-            quota.last_reset = datetime.utcnow()
-            session.commit()
-            return False
-            
-        return quota.daily_sent >= setting.daily_limit
-    except Exception as e:
-        logging.error(f"Error checking quota: {str(e)}")
-        return True  # Fail safe - assume exceeded if error
-
-def record_email_sent(session, setting_id):
-    try:
-        quota = session.query(EmailQuota).filter_by(email_settings_id=setting_id).first()
-        if not quota:
-            quota = EmailQuota(email_settings_id=setting_id, daily_sent=0, last_reset=datetime.utcnow())
-            session.add(quota)
-        quota.daily_sent += 1
-        session.commit()
-    except Exception as e:
-        logging.error(f"Error recording sent email: {str(e)}")
-        session.rollback()
-
-def record_email_error(session, setting_id, error_msg):
-    try:
-        # Log the error
-        logging.error(f"Email error for setting {setting_id}: {error_msg}")
-    except Exception as e:
-        logging.error(f"Error recording email error: {str(e)}")
-
-def validate_email_template(template_content: str) -> tuple[bool, str]:
-    """Validates email template for required elements and proper HTML"""
-    try:
-        soup = BeautifulSoup(template_content, 'html.parser')
-        
-        # Check for basic required elements
-        if not soup.find('body'):
-            return False, "Missing body tag"
-            
-        # Validate tracking pixel placeholder
-        if '{{tracking_pixel}}' not in template_content:
-            return False, "Missing tracking pixel placeholder"
-            
-        # Check for unsafe elements
-        unsafe_elements = soup.find_all(['script', 'iframe'])
-        if unsafe_elements:
-            return False, "Contains unsafe elements"
-            
-        return True, "Template is valid"
-    except Exception as e:
-        return False, f"Template validation error: {str(e)}"
-
-=======
->>>>>>> 43fda4a3
 if __name__ == "__main__":
     main()